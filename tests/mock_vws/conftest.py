--- conflicted
+++ resolved
@@ -69,11 +69,7 @@
 @pytest.fixture
 def png_rgb() -> io.BytesIO:
     """
-<<<<<<< HEAD
-    Return 1x1 PNG file in the RGB color space.
-=======
     Return a 1x1 PNG file in the RGB color space.
->>>>>>> 4600133b
     """
     return _image_file(file_format='PNG', color_space='RGB', width=1, height=1)
 
@@ -121,11 +117,7 @@
 @pytest.fixture
 def jpeg_rgb() -> io.BytesIO:
     """
-<<<<<<< HEAD
-    Return a 1z1 JPEG file in the RGB color space.
-=======
     Return a 1x1 JPEG file in the RGB color space.
->>>>>>> 4600133b
     """
     return _image_file(
         file_format='JPEG', color_space='RGB', width=1, height=1
