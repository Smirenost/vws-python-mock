"""
Utilities for tests for the VWS mock.
"""

import datetime
import email.utils
import json
from string import hexdigits
from time import sleep
from typing import Any, Dict, Optional
from urllib.parse import urljoin

import requests
import timeout_decorator
from requests import Response
from requests_mock import GET, POST

from common.constants import ResultCodes, TargetStatuses
from tests.utils import VuforiaServerCredentials
from vws._request_utils import (
    authorization_header,
    rfc_1123_date,
    target_api_request,
)


class Endpoint:
    """
    Details of endpoints to be called in tests.
    """

    def __init__(
        self,
        example_path: str,
        method: str,
        successful_headers_result_code: ResultCodes,
        successful_headers_status_code: int,
        content_type: Optional[str],
        content: bytes,
    ) -> None:
        """
        Args:
            example_path: An example path for calling the endpoint.
            method: The HTTP method for the endpoint.
            successful_headers_result_code: The expected result code if the
                example path is requested with the method.
            successful_headers_status_code: The expected status code if the
                example path is requested with the method.
            content: The data to send with the request.

        Attributes:
            example_path: An example path for calling the endpoint.
            method: The HTTP method for the endpoint.
            content_type: The `Content-Type` header to send, or `None` if one
                should not be sent.
            content: The data to send with the request.
            url: The URL to call the path with.
            successful_headers_result_code: The expected result code if the
                example path is requested with the method.
            successful_headers_status_code: The expected status code if the
                example path is requested with the method.
        """
        self.example_path = example_path
        self.method = method
        self.content_type = content_type
        self.content = content
        self.url = urljoin('https://vws.vuforia.com/', example_path)
        self.successful_headers_status_code = successful_headers_status_code
        self.successful_headers_result_code = successful_headers_result_code


def assert_vws_failure(
    response: Response, status_code: int, result_code: ResultCodes
) -> None:
    """
    Assert that a VWS failure response is as expected.

    Args:
        response: The response returned by a request to VWS.
        status_code: The expected status code of the response.
        result_code: The expected result code of the response.

    Raises:
        AssertionError: The response is not in the expected VWS error format
            for the given codes.
    """
    assert response.json().keys() == {'transaction_id', 'result_code'}
    assert_vws_response(
        response=response,
        status_code=status_code,
        result_code=result_code,
    )


def assert_vws_response(
    response: Response,
    status_code: int,
    result_code: ResultCodes,
) -> None:
    """
    Assert that a VWS response is as expected, at least in part.

    https://library.vuforia.com/articles/Solution/How-To-Interperete-VWS-API-Result-Codes
    implies that the expected status code can be worked out from the result
    code. However, this is not the case as the real results differ from the
    documentation.

    For example, it is possible to get a "Fail" result code and a 400 error.

    Args:
        response: The response returned by a request to VWS.
        status_code: The expected status code of the response.
        result_code: The expected result code of the response.

    Raises:
        AssertionError: The response is not in the expected VWS format for the
            given codes.
    """
    assert response.status_code == status_code
    response_result_code = response.json()['result_code']
    assert response_result_code == result_code.value
    response_header_keys = {
        'Connection',
        'Content-Length',
        'Content-Type',
        'Date',
        'Server',
    }
    assert response.headers.keys() == response_header_keys
    assert response.headers['Connection'] == 'keep-alive'
    assert response.headers['Content-Length'] == str(len(response.text))
    assert response.headers['Content-Type'] == 'application/json'
    assert response.headers['Server'] == 'nginx'
    transaction_id = response.json()['transaction_id']
    assert len(transaction_id) == 32
    assert all(char in hexdigits for char in transaction_id)
    date_response = response.headers['Date']
    date_from_response = email.utils.parsedate(date_response)
    assert date_from_response is not None
    year, month, day, hour, minute, second, _, _, _ = date_from_response
    datetime_from_response = datetime.datetime(
        year=year,
        month=month,
        day=day,
        hour=hour,
        minute=minute,
        second=second,
    )
    current_date = datetime.datetime.now()
    time_difference = abs(current_date - datetime_from_response)
    assert time_difference < datetime.timedelta(minutes=1)


def add_target_to_vws(
    vuforia_server_credentials: VuforiaServerCredentials,
    data: Dict[str, Any],
    content_type: str='application/json',
) -> Response:
    """
    Helper to make a request to the endpoint to add a target.

    Args:
        vuforia_server_credentials: The credentials to use to connect to
            Vuforia.
        data: The data to send, in JSON format, to the endpoint.
        content_type: The `Content-Type` header to use.

    Returns:
        The response returned by the API.
    """
    date = rfc_1123_date()
    request_path = '/targets'

    content = bytes(json.dumps(data), encoding='utf-8')

    authorization_string = authorization_header(
        access_key=vuforia_server_credentials.access_key,
        secret_key=vuforia_server_credentials.secret_key,
        method=POST,
        content=content,
        content_type=content_type,
        date=date,
        request_path=request_path,
    )

    headers = {
        "Authorization": authorization_string,
        "Date": date,
        'Content-Type': content_type,
    }

    response = requests.request(
        method=POST,
        url=urljoin('https://vws.vuforia.com/', request_path),
        headers=headers,
        data=content,
    )

    return response


def get_vws_target(
    target_id: str, vuforia_server_credentials: VuforiaServerCredentials
) -> Response:
    """
    Helper to make a request to the endpoint to get a target record.

    Args:
        vuforia_server_credentials: The credentials to use to connect to
            Vuforia.
        target_id: The ID of the target to return a record for.

    Returns:
        The response returned by the API.
    """
    return target_api_request(
        access_key=vuforia_server_credentials.access_key,
        secret_key=vuforia_server_credentials.secret_key,
        method=GET,
        content=b'',
        request_path='/targets/' + target_id,
    )


<<<<<<< HEAD
@timeout_decorator.timeout(seconds=30)
=======
@timeout_decorator.timeout(seconds=60)
>>>>>>> 7195f33f
def wait_for_target_processed(
    vuforia_server_credentials: VuforiaServerCredentials,
    target_id: str,
) -> None:
    """
    Wait up to one minute (arbitrary) for a target to get past the processing
    stage.

    Args:
        vuforia_server_credentials: The credentials to use to connect to
            Vuforia.
        target_id: The ID of the target to wait for.

    Raises:
        TimeoutError: The target remained in the processing stage for more
            than 15 seconds.
    """
    while True:
        response = get_vws_target(
            target_id=target_id,
            vuforia_server_credentials=vuforia_server_credentials
        )

        if response.json()['status'] != TargetStatuses.PROCESSING.value:
            return

        sleep(0.1)<|MERGE_RESOLUTION|>--- conflicted
+++ resolved
@@ -222,11 +222,7 @@
     )
 
 
-<<<<<<< HEAD
-@timeout_decorator.timeout(seconds=30)
-=======
 @timeout_decorator.timeout(seconds=60)
->>>>>>> 7195f33f
 def wait_for_target_processed(
     vuforia_server_credentials: VuforiaServerCredentials,
     target_id: str,
