"""
Fixtures which prepare requests.
"""

import io
import json
from typing import Any, Dict
from urllib.parse import urljoin

import pytest
import requests
from requests import codes
from requests_mock import DELETE, GET, POST, PUT
from urllib3.filepost import encode_multipart_formdata

from mock_vws._constants import ResultCodes
from tests.mock_vws.utils import (
    TargetAPIEndpoint,
    VuforiaDatabaseKeys,
    authorization_header,
    rfc_1123_date,
    wait_for_target_processed,
)

VWS_HOST = 'https://vws.vuforia.com'
VWQ_HOST = 'https://cloudreco.vuforia.com'


@pytest.fixture()
def _add_target(
    vuforia_database_keys: VuforiaDatabaseKeys,
) -> TargetAPIEndpoint:
    """
    Return details of the endpoint for adding a target.
    """
    date = rfc_1123_date()
    data: Dict[str, Any] = {}
    request_path = '/targets'
    content_type = 'application/json'
    method = POST

    content = bytes(json.dumps(data), encoding='utf-8')

    access_key = vuforia_database_keys.server_access_key
    secret_key = vuforia_database_keys.server_secret_key
    authorization_string = authorization_header(
        access_key=access_key,
        secret_key=secret_key,
        method=method,
        content=content,
        content_type=content_type,
        date=date,
        request_path=request_path,
    )

    headers = {
        'Authorization': authorization_string,
        'Date': date,
        'Content-Type': content_type,
    }

    request = requests.Request(
        method=method,
        url=urljoin(base=VWS_HOST, url=request_path),
        headers=headers,
        data=content,
    )

    prepared_request = request.prepare()  # type: ignore

    return TargetAPIEndpoint(
        # We expect a bad request error because we have not given the required
        # JSON body elements.
        successful_headers_status_code=codes.BAD_REQUEST,
        successful_headers_result_code=ResultCodes.FAIL,
        prepared_request=prepared_request,
        access_key=access_key,
        secret_key=secret_key,
    )


@pytest.fixture()
def _delete_target(
    vuforia_database_keys: VuforiaDatabaseKeys,
    target_id: str,
) -> TargetAPIEndpoint:
    """
    Return details of the endpoint for deleting a target.
    """
    wait_for_target_processed(
        vuforia_database_keys=vuforia_database_keys,
        target_id=target_id,
    )
    date = rfc_1123_date()
    request_path = f'/targets/{target_id}'
    method = DELETE
    content = b''

    access_key = vuforia_database_keys.server_access_key
    secret_key = vuforia_database_keys.server_secret_key
    authorization_string = authorization_header(
        access_key=access_key,
        secret_key=secret_key,
        method=method,
        content=content,
        content_type='',
        date=date,
        request_path=request_path,
    )

    headers = {
        'Authorization': authorization_string,
        'Date': date,
    }

    request = requests.Request(
        method=method,
        url=urljoin(base=VWS_HOST, url=request_path),
        headers=headers,
        data=content,
    )

    prepared_request = request.prepare()  # type: ignore
    return TargetAPIEndpoint(
        successful_headers_status_code=codes.OK,
        successful_headers_result_code=ResultCodes.SUCCESS,
        prepared_request=prepared_request,
        access_key=access_key,
        secret_key=secret_key,
    )


@pytest.fixture()
def _database_summary(
    vuforia_database_keys: VuforiaDatabaseKeys,
) -> TargetAPIEndpoint:
    """
    Return details of the endpoint for getting details about the database.
    """
    date = rfc_1123_date()
    request_path = '/summary'
    method = GET

    content = b''

    access_key = vuforia_database_keys.server_access_key
    secret_key = vuforia_database_keys.server_secret_key
    authorization_string = authorization_header(
        access_key=access_key,
        secret_key=secret_key,
        method=method,
        content=content,
        content_type='',
        date=date,
        request_path=request_path,
    )

    headers = {
        'Authorization': authorization_string,
        'Date': date,
    }

    request = requests.Request(
        method=method,
        url=urljoin(base=VWS_HOST, url=request_path),
        headers=headers,
        data=content,
    )

    prepared_request = request.prepare()  # type: ignore

    return TargetAPIEndpoint(
        successful_headers_status_code=codes.OK,
        successful_headers_result_code=ResultCodes.SUCCESS,
        prepared_request=prepared_request,
        access_key=access_key,
        secret_key=secret_key,
    )


@pytest.fixture()
def _get_duplicates(
    vuforia_database_keys: VuforiaDatabaseKeys,
    target_id: str,
) -> TargetAPIEndpoint:
    """
    Return details of the endpoint for getting potential duplicates of a
    target.
    """
    wait_for_target_processed(
        vuforia_database_keys=vuforia_database_keys,
        target_id=target_id,
    )
    date = rfc_1123_date()
    request_path = f'/duplicates/{target_id}'
    method = GET

    content = b''

    access_key = vuforia_database_keys.server_access_key
    secret_key = vuforia_database_keys.server_secret_key
    authorization_string = authorization_header(
        access_key=access_key,
        secret_key=secret_key,
        method=method,
        content=content,
        content_type='',
        date=date,
        request_path=request_path,
    )

    headers = {
        'Authorization': authorization_string,
        'Date': date,
    }

    request = requests.Request(
        method=method,
        url=urljoin(base=VWS_HOST, url=request_path),
        headers=headers,
        data=content,
    )

    prepared_request = request.prepare()  # type: ignore

    return TargetAPIEndpoint(
        successful_headers_status_code=codes.OK,
        successful_headers_result_code=ResultCodes.SUCCESS,
        prepared_request=prepared_request,
        access_key=access_key,
        secret_key=secret_key,
    )


@pytest.fixture()
def _get_target(
    vuforia_database_keys: VuforiaDatabaseKeys,
    target_id: str,
) -> TargetAPIEndpoint:
    """
    Return details of the endpoint for getting details of a target.
    """
    wait_for_target_processed(
        vuforia_database_keys=vuforia_database_keys,
        target_id=target_id,
    )
    date = rfc_1123_date()
    request_path = f'/targets/{target_id}'
    method = GET

    content = b''

    access_key = vuforia_database_keys.server_access_key
    secret_key = vuforia_database_keys.server_secret_key
    authorization_string = authorization_header(
        access_key=access_key,
        secret_key=secret_key,
        method=method,
        content=content,
        content_type='',
        date=date,
        request_path=request_path,
    )

    headers = {
        'Authorization': authorization_string,
        'Date': date,
    }

    request = requests.Request(
        method=method,
        url=urljoin(base=VWS_HOST, url=request_path),
        headers=headers,
        data=content,
    )

    prepared_request = request.prepare()  # type: ignore

    return TargetAPIEndpoint(
        successful_headers_status_code=codes.OK,
        successful_headers_result_code=ResultCodes.SUCCESS,
        prepared_request=prepared_request,
        access_key=access_key,
        secret_key=secret_key,
    )


@pytest.fixture()
def _target_list(
    vuforia_database_keys: VuforiaDatabaseKeys,
) -> TargetAPIEndpoint:
    """
    Return details of the endpoint for getting a list of targets.
    """
    date = rfc_1123_date()
    request_path = '/targets'
    method = GET

    content = b''

    access_key = vuforia_database_keys.server_access_key
    secret_key = vuforia_database_keys.server_secret_key
    authorization_string = authorization_header(
        access_key=access_key,
        secret_key=secret_key,
        method=method,
        content=content,
        content_type='',
        date=date,
        request_path=request_path,
    )

    headers = {
        'Authorization': authorization_string,
        'Date': date,
    }

    request = requests.Request(
        method=method,
        url=urljoin(base=VWS_HOST, url=request_path),
        headers=headers,
        data=content,
    )

    prepared_request = request.prepare()  # type: ignore

    return TargetAPIEndpoint(
        successful_headers_status_code=codes.OK,
        successful_headers_result_code=ResultCodes.SUCCESS,
        prepared_request=prepared_request,
        access_key=access_key,
        secret_key=secret_key,
    )


@pytest.fixture()
def _target_summary(
    vuforia_database_keys: VuforiaDatabaseKeys,
    target_id: str,
) -> TargetAPIEndpoint:
    """
    Return details of the endpoint for getting a summary report of a target.
    """
    wait_for_target_processed(
        vuforia_database_keys=vuforia_database_keys,
        target_id=target_id,
    )
    date = rfc_1123_date()
    request_path = f'/summary/{target_id}'
    method = GET

    content = b''

    access_key = vuforia_database_keys.server_access_key
    secret_key = vuforia_database_keys.server_secret_key
    authorization_string = authorization_header(
        access_key=access_key,
        secret_key=secret_key,
        method=method,
        content=content,
        content_type='',
        date=date,
        request_path=request_path,
    )

    headers = {
        'Authorization': authorization_string,
        'Date': date,
    }

    request = requests.Request(
        method=method,
        url=urljoin(base=VWS_HOST, url=request_path),
        headers=headers,
        data=content,
    )

    prepared_request = request.prepare()  # type: ignore

    return TargetAPIEndpoint(
        successful_headers_status_code=codes.OK,
        successful_headers_result_code=ResultCodes.SUCCESS,
        prepared_request=prepared_request,
        access_key=access_key,
        secret_key=secret_key,
    )


@pytest.fixture()
def _update_target(
    vuforia_database_keys: VuforiaDatabaseKeys,
    target_id: str,
) -> TargetAPIEndpoint:
    """
    Return details of the endpoint for updating a target.
    """
    wait_for_target_processed(
        vuforia_database_keys=vuforia_database_keys,
        target_id=target_id,
    )
    data: Dict[str, Any] = {}
    request_path = f'/targets/{target_id}'
    content = bytes(str(data), encoding='utf-8')
    content_type = 'application/json'

    date = rfc_1123_date()
    method = PUT

    access_key = vuforia_database_keys.server_access_key
    secret_key = vuforia_database_keys.server_secret_key
    authorization_string = authorization_header(
        access_key=access_key,
        secret_key=secret_key,
        method=method,
        content=content,
        content_type=content_type,
        date=date,
        request_path=request_path,
    )

    headers = {
        'Authorization': authorization_string,
        'Date': date,
        'Content-Type': content_type,
    }

    request = requests.Request(
        method=method,
        url=urljoin(base=VWS_HOST, url=request_path),
        headers=headers,
        data=content,
    )

    prepared_request = request.prepare()  # type: ignore

    return TargetAPIEndpoint(
        successful_headers_status_code=codes.OK,
        successful_headers_result_code=ResultCodes.SUCCESS,
        prepared_request=prepared_request,
<<<<<<< HEAD
    )


@pytest.fixture()
def _query(
    vuforia_database_keys: VuforiaDatabaseKeys,
    high_quality_image: io.BytesIO,
) -> TargetAPIEndpoint:
    """
    Return details of the endpoint for making an image recognition query.
    """
    image_content = high_quality_image.read()
    date = rfc_1123_date()
    request_path = '/v1/query'
    files = {'image': ('image.jpeg', image_content, 'image/jpeg')}
    method = POST

    content, content_type_header = encode_multipart_formdata(files)

    authorization_string = authorization_header(
        access_key=vuforia_database_keys.client_access_key,
        secret_key=vuforia_database_keys.client_secret_key,
        method=method,
        content=content,
        # Note that this is not the actual Content-Type header value sent.
        content_type='multipart/form-data',
        date=date,
        request_path=request_path,
    )

    headers = {
        'Authorization': authorization_string,
        'Date': date,
        'Content-Type': content_type_header,
    }

    request = requests.Request(
        method=method,
        url=urljoin(base=VWQ_HOST, url=request_path),
        headers=headers,
        data=content,
    )

    prepared_request = request.prepare()  # type: ignore

    return TargetAPIEndpoint(
        successful_headers_status_code=codes.OK,
        successful_headers_result_code=ResultCodes.SUCCESS,
        prepared_request=prepared_request,
=======
        access_key=access_key,
        secret_key=secret_key,
>>>>>>> 63dd39f0
    )<|MERGE_RESOLUTION|>--- conflicted
+++ resolved
@@ -437,7 +437,8 @@
         successful_headers_status_code=codes.OK,
         successful_headers_result_code=ResultCodes.SUCCESS,
         prepared_request=prepared_request,
-<<<<<<< HEAD
+        access_key=access_key,
+        secret_key=secret_key,
     )
 
 
@@ -487,8 +488,4 @@
         successful_headers_status_code=codes.OK,
         successful_headers_result_code=ResultCodes.SUCCESS,
         prepared_request=prepared_request,
-=======
-        access_key=access_key,
-        secret_key=secret_key,
->>>>>>> 63dd39f0
     )