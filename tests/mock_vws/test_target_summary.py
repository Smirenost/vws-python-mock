--- conflicted
+++ resolved
@@ -85,11 +85,7 @@
         assert response.json().keys() == expected_keys
         assert response.json()['status'] == TargetStatuses.PROCESSING.value
         response_database_name = response.json()['database_name']
-<<<<<<< HEAD
-        assert response_database_name == (vuforia_database_keys.database_name)
-=======
         assert response_database_name == vuforia_database_keys.database_name
->>>>>>> 8edf29bf
         assert response.json()['target_name'] == name
 
         # In case the date changes while adding a target
