"""
Tests for the mock of the update target endpoint.
"""

import base64
import binascii
import io
import json
from typing import Any, Dict, Union
from urllib.parse import urljoin

import pytest
import requests
from requests import Response, codes
from requests_mock import PUT

from common.constants import ResultCodes, TargetStatuses
from tests.mock_vws.utils import (
    add_target_to_vws,
    assert_vws_failure,
    assert_vws_response,
    get_vws_target,
    wait_for_target_processed,
)
from tests.utils import VuforiaDatabaseKeys
from vws._request_utils import authorization_header, rfc_1123_date


def update_target(
    vuforia_database_keys: VuforiaDatabaseKeys,
    data: Dict[str, Any],
    target_id: str,
    content_type: str = 'application/json',
) -> Response:
    """
    Helper to make a request to the endpoint to update a target.

    Args:
        vuforia_database_keys: The credentials to use to connect to
            Vuforia.
        data: The data to send, in JSON format, to the endpoint.
        content_type: The `Content-Type` header to use.

    Returns:
        The response returned by the API.
    """
    date = rfc_1123_date()
    request_path = '/targets/' + target_id

    content = bytes(json.dumps(data), encoding='utf-8')

    authorization_string = authorization_header(
        access_key=vuforia_database_keys.access_key,
        secret_key=vuforia_database_keys.secret_key,
        method=PUT,
        content=content,
        content_type=content_type,
        date=date,
        request_path=request_path,
    )

    headers = {
        'Authorization': authorization_string,
        'Date': date,
        'Content-Type': content_type,
    }

    response = requests.request(
        method=PUT,
        url=urljoin('https://vws.vuforia.com/', request_path),
        headers=headers,
        data=content,
    )

    return response


@pytest.mark.usefixtures('verify_mock_vuforia')
class TestUpdate:
    """
    Tests for updating targets.
    """

    @pytest.mark.parametrize(
        'content_type',
        [
            # This is the documented required content type:
            'application/json',
            # Other content types also work.
            'other/content_type',
            '',
        ],
        ids=[
            'Documented Content-Type',
            'Undocumented Content-Type',
            'Empty',
        ]
    )
    def test_content_types(
        self,
        vuforia_database_keys: VuforiaDatabaseKeys,
        png_rgb: io.BytesIO,
        content_type: str,
    ) -> None:
        """
        The `Content-Type` header does not change the response.
        """
        image_data = png_rgb.read()
        image_data_encoded = base64.b64encode(image_data).decode('ascii')

        data = {
            'name': 'example',
            'width': 1,
            'image': image_data_encoded,
        }

        response = add_target_to_vws(
            vuforia_database_keys=vuforia_database_keys,
            data=data,
        )

        target_id = response.json()['target_id']

        response = update_target(
            vuforia_database_keys=vuforia_database_keys,
            data={'name': 'Adam'},
            target_id=target_id,
            content_type=content_type
        )

        # Code is FORBIDDEN because the target is processing.
        assert_vws_failure(
            response=response,
            status_code=codes.FORBIDDEN,
            result_code=ResultCodes.TARGET_STATUS_NOT_SUCCESS,
        )

    def test_no_fields_given(
        self,
        vuforia_database_keys: VuforiaDatabaseKeys,
        target_id: str,
    ) -> None:
        """
        No data fields are required.
        """
        wait_for_target_processed(
            vuforia_database_keys=vuforia_database_keys,
            target_id=target_id,
        )

        response = update_target(
            vuforia_database_keys=vuforia_database_keys,
            data={},
            target_id=target_id,
        )

        assert_vws_response(
            response=response,
            status_code=codes.OK,
            result_code=ResultCodes.SUCCESS,
        )

        assert response.json().keys() == {'result_code', 'transaction_id'}

        response = get_vws_target(
            vuforia_database_keys=vuforia_database_keys,
            target_id=target_id,
        )

        # Targets go back to processing after being updated.
        assert response.json()['status'] == TargetStatuses.PROCESSING.value

        wait_for_target_processed(
            vuforia_database_keys=vuforia_database_keys,
            target_id=target_id,
        )

        response = get_vws_target(
            vuforia_database_keys=vuforia_database_keys,
            target_id=target_id,
        )

        assert response.json()['status'] == TargetStatuses.SUCCESS.value


@pytest.mark.usefixtures('verify_mock_vuforia')
class TestUnexpectedData:
    """
    Tests for passing data which is not allowed to the endpoint.
    """

    def test_invalid_extra_data(
        self,
        vuforia_database_keys: VuforiaDatabaseKeys,
        target_id: str,
    ) -> None:
        """
        A `BAD_REQUEST` response is returned when unexpected data is given.
        """
        wait_for_target_processed(
            vuforia_database_keys=vuforia_database_keys,
            target_id=target_id,
        )

        response = update_target(
            vuforia_database_keys=vuforia_database_keys,
            data={'extra_thing': 1},
            target_id=target_id,
        )

        assert_vws_failure(
            response=response,
            status_code=codes.BAD_REQUEST,
            result_code=ResultCodes.FAIL,
        )


@pytest.mark.usefixtures('verify_mock_vuforia')
class TestWidth:
    """
    Tests for the target width field.
    """

    @pytest.mark.parametrize(
        'width',
        [-1, '10', None, 0],
        ids=['Negative', 'Wrong Type', 'None', 'Zero'],
    )
    def test_width_invalid(
        self,
        vuforia_database_keys: VuforiaDatabaseKeys,
        width: Any,
        target_id: str,
    ) -> None:
        """
        The width must be a number greater than zero.
        """
        wait_for_target_processed(
            vuforia_database_keys=vuforia_database_keys,
            target_id=target_id,
        )

        response = get_vws_target(
            vuforia_database_keys=vuforia_database_keys,
            target_id=target_id,
        )

        original_width = response.json()['target_record']['width']

        response = update_target(
            vuforia_database_keys=vuforia_database_keys,
            data={'width': width},
            target_id=target_id,
        )

        assert_vws_failure(
            response=response,
            status_code=codes.BAD_REQUEST,
            result_code=ResultCodes.FAIL,
        )

        response = get_vws_target(
            vuforia_database_keys=vuforia_database_keys,
            target_id=target_id,
        )

        new_width = response.json()['target_record']['width']

        assert new_width == original_width

    def test_width_valid(
        self,
        vuforia_database_keys: VuforiaDatabaseKeys,
        target_id: str,
    ) -> None:
        """
        Positive numbers are valid widths.
        """
        wait_for_target_processed(
            vuforia_database_keys=vuforia_database_keys,
            target_id=target_id,
        )

        width = 0.01

        response = update_target(
            vuforia_database_keys=vuforia_database_keys,
            data={'width': width},
            target_id=target_id,
        )

        assert_vws_response(
            response=response,
            status_code=codes.OK,
            result_code=ResultCodes.SUCCESS,
        )

        response = get_vws_target(
            vuforia_database_keys=vuforia_database_keys,
            target_id=target_id,
        )

        new_width = response.json()['target_record']['width']
        assert new_width == width


@pytest.mark.usefixtures('verify_mock_vuforia')
class TestActiveFlag:
    """
    Tests for the active flag parameter.
    """

    @pytest.mark.parametrize('initial_active_flag', [True, False])
    @pytest.mark.parametrize('desired_active_flag', [True, False])
    def test_active_flag(
        self,
        vuforia_database_keys: VuforiaDatabaseKeys,
        png_rgb_success: io.BytesIO,
        initial_active_flag: bool,
        desired_active_flag: bool,
    ) -> None:
        """
        Setting the active flag to a Boolean value changes it.
        """
        image_data = png_rgb_success.read()
        image_data_encoded = base64.b64encode(image_data).decode('ascii')

        data = {
            'name': 'example',
            'width': 1,
            'image': image_data_encoded,
            'active_flag': initial_active_flag,
        }

        response = add_target_to_vws(
            vuforia_database_keys=vuforia_database_keys,
            data=data,
        )

        target_id = response.json()['target_id']

        wait_for_target_processed(
            vuforia_database_keys=vuforia_database_keys,
            target_id=target_id,
        )

        response = update_target(
            vuforia_database_keys=vuforia_database_keys,
            data={'active_flag': desired_active_flag},
            target_id=target_id,
        )

        assert_vws_response(
            response=response,
            status_code=codes.OK,
            result_code=ResultCodes.SUCCESS,
        )

        response = get_vws_target(
            vuforia_database_keys=vuforia_database_keys,
            target_id=target_id,
        )

        new_flag = response.json()['target_record']['active_flag']
        assert new_flag == desired_active_flag

    @pytest.mark.parametrize('desired_active_flag', ['string', None])
    def test_invalid(
        self,
        vuforia_database_keys: VuforiaDatabaseKeys,
        target_id: str,
        desired_active_flag: Union[str, None],
    ) -> None:
        """
        Values which are not Boolean values are not valid active flags.
        """
        wait_for_target_processed(
            vuforia_database_keys=vuforia_database_keys,
            target_id=target_id,
        )

        response = update_target(
            vuforia_database_keys=vuforia_database_keys,
            data={'active_flag': desired_active_flag},
            target_id=target_id,
        )

        assert_vws_failure(
            response=response,
            status_code=codes.BAD_REQUEST,
            result_code=ResultCodes.FAIL,
        )


@pytest.mark.usefixtures('verify_mock_vuforia')
class TestApplicationMetadata:
    """
    Tests for the application metadata parameter.
    """

    def test_base64_encoded(
        self,
        vuforia_database_keys: VuforiaDatabaseKeys,
        target_id: str,
    ) -> None:
        """
        A base64 encoded string is valid application metadata.
        """
        metadata = b'Some data'
        metadata_encoded = base64.b64encode(metadata).decode('ascii')

        wait_for_target_processed(
            vuforia_database_keys=vuforia_database_keys,
            target_id=target_id,
        )

        response = update_target(
            vuforia_database_keys=vuforia_database_keys,
            data={'application_metadata': metadata_encoded},
            target_id=target_id,
        )

        assert_vws_response(
            response=response,
            status_code=codes.OK,
            result_code=ResultCodes.SUCCESS,
        )

    @pytest.mark.parametrize('invalid_metadata', [1, None])
    def test_invalid_type(
        self,
        vuforia_database_keys: VuforiaDatabaseKeys,
        target_id: str,
        invalid_metadata: Union[int, None],
    ) -> None:
        """
        Non-string values cannot be given as valid application metadata.
        """
        wait_for_target_processed(
            vuforia_database_keys=vuforia_database_keys,
            target_id=target_id,
        )

        response = update_target(
            vuforia_database_keys=vuforia_database_keys,
            data={'application_metadata': invalid_metadata},
            target_id=target_id,
        )

        assert_vws_failure(
            response=response,
            status_code=codes.BAD_REQUEST,
            result_code=ResultCodes.FAIL,
        )

    def test_not_base64_encoded(
        self,
        vuforia_database_keys: VuforiaDatabaseKeys,
        target_id: str,
    ) -> None:
        """
        A string which is not base64 encoded is not valid application metadata.
        """
        not_base64_encoded = b'a'

        with pytest.raises(binascii.Error):
            base64.b64decode(not_base64_encoded)

        wait_for_target_processed(
            vuforia_database_keys=vuforia_database_keys,
            target_id=target_id,
        )

        response = update_target(
            vuforia_database_keys=vuforia_database_keys,
            data={'application_metadata': str(not_base64_encoded)},
            target_id=target_id,
        )

        assert_vws_failure(
            response=response,
            status_code=codes.UNPROCESSABLE_ENTITY,
            result_code=ResultCodes.FAIL,
        )


@pytest.mark.usefixtures('verify_mock_vuforia')
class TestTargetName:
    """
    Tests for the target name field.
    """

    @pytest.mark.parametrize(
        'name', [
            'a',
            'a' * 64,
        ], ids=['Short name', 'Long name']
    )
    def test_name_valid(
        self,
        name: str,
        vuforia_database_keys: VuforiaDatabaseKeys,
        target_id: str,
    ) -> None:
        """
        Names between 1 and 64 characters in length are valid.
        """
        wait_for_target_processed(
            vuforia_database_keys=vuforia_database_keys,
            target_id=target_id,
        )

        response = update_target(
            vuforia_database_keys=vuforia_database_keys,
            data={'name': name},
            target_id=target_id,
        )

        assert_vws_response(
            response=response,
            status_code=codes.OK,
            result_code=ResultCodes.SUCCESS,
        )

        response = get_vws_target(
            vuforia_database_keys=vuforia_database_keys,
            target_id=target_id,
        )

        assert response.json()['target_record']['name'] == name

    @pytest.mark.parametrize(
        'name',
        [1, '', 'a' * 65, None],
        ids=['Wrong Type', 'Empty', 'Too Long', 'None'],
    )
    def test_name_invalid(
        self,
        name: str,
        target_id: str,
        vuforia_database_keys: VuforiaDatabaseKeys,
    ) -> None:
        """
        A target's name must be a string of length 0 < N < 65.
        """
        wait_for_target_processed(
            vuforia_database_keys=vuforia_database_keys,
            target_id=target_id,
        )

        response = update_target(
            vuforia_database_keys=vuforia_database_keys,
            data={'name': name},
            target_id=target_id,
        )

        assert_vws_failure(
            response=response,
            status_code=codes.BAD_REQUEST,
            result_code=ResultCodes.FAIL,
        )

    def test_existing_target_name(
        self,
        png_rgb_success: io.BytesIO,
        vuforia_database_keys: VuforiaDatabaseKeys,
    ) -> None:
        """
        Only one target can have a given name.
        """
        image_data = png_rgb_success.read()
        image_data_encoded = base64.b64encode(image_data).decode('ascii')

        first_target_name = 'example_name'
        second_target_name = 'another_example_name'

        data = {
            'name': first_target_name,
            'width': 1,
            'image': image_data_encoded,
        }

        response = add_target_to_vws(
            vuforia_database_keys=vuforia_database_keys,
            data=data,
        )

        first_target_id = response.json()['target_id']

        wait_for_target_processed(
            vuforia_database_keys=vuforia_database_keys,
            target_id=first_target_id,
        )

        other_data = {
            'name': second_target_name,
            'width': 1,
            'image': image_data_encoded,
        }

        response = add_target_to_vws(
            vuforia_database_keys=vuforia_database_keys,
            data=other_data,
        )

        second_target_id = response.json()['target_id']

        wait_for_target_processed(
            vuforia_database_keys=vuforia_database_keys,
            target_id=second_target_id,
        )

        response = update_target(
            vuforia_database_keys=vuforia_database_keys,
            data={'name': first_target_name},
            target_id=second_target_id,
        )

        assert_vws_failure(
            response=response,
            status_code=codes.FORBIDDEN,
            result_code=ResultCodes.TARGET_NAME_EXIST,
        )

    def test_same_name_given(
        self,
        png_rgb_success: io.BytesIO,
        vuforia_database_keys: VuforiaDatabaseKeys,
    ) -> None:
        """
        Updating a target with its own name does not give an error.
        """
        image_data = png_rgb_success.read()
        image_data_encoded = base64.b64encode(image_data).decode('ascii')

        name = 'example'

        data = {
            'name': name,
            'width': 1,
            'image': image_data_encoded,
        }

        response = add_target_to_vws(
            vuforia_database_keys=vuforia_database_keys,
            data=data,
        )

        target_id = response.json()['target_id']

        wait_for_target_processed(
            vuforia_database_keys=vuforia_database_keys,
            target_id=target_id,
        )

        response = update_target(
            vuforia_database_keys=vuforia_database_keys,
            data={'name': name},
            target_id=target_id,
        )

        assert_vws_failure(
            response=response,
            status_code=codes.OK,
            result_code=ResultCodes.SUCCESS,
        )

        response = get_vws_target(
            vuforia_database_keys=vuforia_database_keys,
            target_id=target_id,
        )

        assert response.json()['target_record']['name'] == name


@pytest.mark.usefixtures('verify_mock_vuforia')
class TestImage:
    """
    Tests for the image parameter.

    The specification for images is documented in "Supported Images" on
    https://library.vuforia.com/articles/Training/Image-Target-Guide
    """

    def test_image_valid(
        self,
        vuforia_database_keys: VuforiaDatabaseKeys,
        image_file: io.BytesIO,
        target_id: str,
    ) -> None:
        """
        JPEG and PNG files in the RGB and greyscale color spaces are
        allowed. The image must be under a threshold.

        This threshold is documented as being 2 MB but it is actually
        slightly larger. See the `png_large` fixture for more details.
        """
        image_data = image_file.read()
        image_data_encoded = base64.b64encode(image_data).decode('ascii')

        wait_for_target_processed(
            vuforia_database_keys=vuforia_database_keys,
            target_id=target_id,
        )

        response = update_target(
            vuforia_database_keys=vuforia_database_keys,
            data={'image': image_data_encoded},
            target_id=target_id,
        )

        assert_vws_response(
            response=response,
            status_code=codes.OK,
            result_code=ResultCodes.SUCCESS,
        )

    def test_bad_image(
        self,
        bad_image_file: io.BytesIO,
        vuforia_database_keys: VuforiaDatabaseKeys,
        target_id: str,
    ) -> None:
        """
        A `BAD_REQUEST` response is returned if an image which is not a JPEG
        or PNG file is given, or if the given image is not in the greyscale or
        RGB color space.
        """
        image_data = bad_image_file.read()
        image_data_encoded = base64.b64encode(image_data).decode('ascii')

        wait_for_target_processed(
            vuforia_database_keys=vuforia_database_keys,
            target_id=target_id,
        )

        response = update_target(
            vuforia_database_keys=vuforia_database_keys,
            data={'image': image_data_encoded},
            target_id=target_id,
        )

        assert_vws_failure(
            response=response,
            status_code=codes.UNPROCESSABLE_ENTITY,
            result_code=ResultCodes.BAD_IMAGE,
        )

    def test_too_large(
        self,
        vuforia_database_keys: VuforiaDatabaseKeys,
        png_large: io.BytesIO,
        target_id: str,
    ) -> None:
        """
        An `ImageTooLarge` result is returned if the image is above a certain
        threshold.

        This threshold is documented as being 2 MB but it is actually
        slightly larger. See the `png_large` fixture for more details.
        """
        original_data = png_large.getvalue()
        longer_data = original_data.replace(b'IEND', b'\x00' + b'IEND')
        too_large_file = io.BytesIO(longer_data)

        image_data = too_large_file.read()
        image_data_encoded = base64.b64encode(image_data).decode('ascii')

        wait_for_target_processed(
            vuforia_database_keys=vuforia_database_keys,
            target_id=target_id,
        )

        response = update_target(
            vuforia_database_keys=vuforia_database_keys,
            data={'image': image_data_encoded},
            target_id=target_id,
        )

        assert_vws_failure(
            response=response,
            status_code=codes.UNPROCESSABLE_ENTITY,
            result_code=ResultCodes.IMAGE_TOO_LARGE,
        )

    def test_not_base64_encoded(
        self,
        vuforia_database_keys: VuforiaDatabaseKeys,
        target_id: str,
    ) -> None:
        """
        If the given image is not decodable as base64 data then a `Fail`
        result is returned.
        """
        not_base64_encoded = b'a'

        with pytest.raises(binascii.Error):
            base64.b64decode(not_base64_encoded)

        wait_for_target_processed(
            vuforia_database_keys=vuforia_database_keys,
            target_id=target_id,
        )

        response = update_target(
            vuforia_database_keys=vuforia_database_keys,
            data={'image': str(not_base64_encoded)},
            target_id=target_id,
        )

        assert_vws_failure(
            response=response,
            status_code=codes.UNPROCESSABLE_ENTITY,
            result_code=ResultCodes.FAIL,
        )

    def test_not_image(
        self,
        vuforia_database_keys: VuforiaDatabaseKeys,
        target_id: str,
    ) -> None:
        """
        If the given image is not an image file then a `BadImage` result is
        returned.
        """
        not_image_data = b'not_image_data'
        image_data_encoded = base64.b64encode(not_image_data).decode('ascii')

        wait_for_target_processed(
            vuforia_database_keys=vuforia_database_keys,
            target_id=target_id,
        )

        response = update_target(
            vuforia_database_keys=vuforia_database_keys,
            data={'image': image_data_encoded},
            target_id=target_id,
        )

        assert_vws_failure(
            response=response,
            status_code=codes.UNPROCESSABLE_ENTITY,
            result_code=ResultCodes.BAD_IMAGE,
        )

    @pytest.mark.parametrize('invalid_type_image', [1, None])
    def test_invalid_type(
        self,
        invalid_type_image: Union[int, None],
        target_id: str,
        vuforia_database_keys: VuforiaDatabaseKeys,
    ) -> None:
        """
        If the given image is not a string, a `Fail` result is returned.
        """
        wait_for_target_processed(
            vuforia_database_keys=vuforia_database_keys,
            target_id=target_id,
        )

        response = update_target(
            vuforia_database_keys=vuforia_database_keys,
            data={'image': invalid_type_image},
            target_id=target_id,
        )

        assert_vws_failure(
            response=response,
            status_code=codes.BAD_REQUEST,
            result_code=ResultCodes.FAIL,
        )

    def test_rating_can_change(
        self,
        png_rgb_success: io.BytesIO,
        high_quality_image: io.BytesIO,
        vuforia_database_keys: VuforiaDatabaseKeys,
    ) -> None:
        """
        If the target is updated with an image of different quality, the
        tracking rating can change.

        "quality" refers to Vuforia's internal rating system.
        The mock randomly assigns a quality and makes sure that the new quality
        is different to the old quality.
        """
        poor_image = png_rgb_success.read()
        poor_image_data_encoded = base64.b64encode(poor_image).decode('ascii')

        good_image = high_quality_image.read()
        good_image_data_encoded = base64.b64encode(good_image).decode('ascii')

        data = {
            'name': 'example',
            'width': 1,
            'image': poor_image_data_encoded,
        }

        add_response = add_target_to_vws(
            vuforia_database_keys=vuforia_database_keys,
            data=data,
        )

        target_id = add_response.json()['target_id']

        wait_for_target_processed(
<<<<<<< HEAD
            target_id=target_id, vuforia_database_keys=vuforia_database_keys
        )

        get_response = get_vws_target(
            target_id=target_id, vuforia_database_keys=vuforia_database_keys
=======
            target_id=target_id,
            vuforia_database_keys=vuforia_database_keys,
        )

        get_response = get_vws_target(
            target_id=target_id,
            vuforia_database_keys=vuforia_database_keys,
>>>>>>> 8edf29bf
        )

        assert get_response.json()['status'] == TargetStatuses.SUCCESS.value
        # Tracking rating is between 0 and 5 when status is 'success'
        original_target_record = get_response.json()['target_record']
        original_tracking_rating = original_target_record['tracking_rating']
        assert original_tracking_rating in range(6)

        update_target(
            vuforia_database_keys=vuforia_database_keys,
            data={'image': good_image_data_encoded},
            target_id=target_id,
        )

        wait_for_target_processed(
<<<<<<< HEAD
            target_id=target_id, vuforia_database_keys=vuforia_database_keys
        )

        get_response = get_vws_target(
            target_id=target_id, vuforia_database_keys=vuforia_database_keys
=======
            target_id=target_id,
            vuforia_database_keys=vuforia_database_keys,
        )

        get_response = get_vws_target(
            target_id=target_id,
            vuforia_database_keys=vuforia_database_keys,
>>>>>>> 8edf29bf
        )

        assert get_response.json()['status'] == TargetStatuses.SUCCESS.value
        # Tracking rating is between 0 and 5 when status is 'success'
        new_target_record = get_response.json()['target_record']
        new_tracking_rating = new_target_record['tracking_rating']
        assert new_tracking_rating in range(6)

        assert original_tracking_rating != new_tracking_rating<|MERGE_RESOLUTION|>--- conflicted
+++ resolved
@@ -904,21 +904,13 @@
         target_id = add_response.json()['target_id']
 
         wait_for_target_processed(
-<<<<<<< HEAD
-            target_id=target_id, vuforia_database_keys=vuforia_database_keys
+            target_id=target_id,
+            vuforia_database_keys=vuforia_database_keys,
         )
 
         get_response = get_vws_target(
-            target_id=target_id, vuforia_database_keys=vuforia_database_keys
-=======
-            target_id=target_id,
-            vuforia_database_keys=vuforia_database_keys,
-        )
-
-        get_response = get_vws_target(
-            target_id=target_id,
-            vuforia_database_keys=vuforia_database_keys,
->>>>>>> 8edf29bf
+            target_id=target_id,
+            vuforia_database_keys=vuforia_database_keys,
         )
 
         assert get_response.json()['status'] == TargetStatuses.SUCCESS.value
@@ -934,21 +926,13 @@
         )
 
         wait_for_target_processed(
-<<<<<<< HEAD
-            target_id=target_id, vuforia_database_keys=vuforia_database_keys
+            target_id=target_id,
+            vuforia_database_keys=vuforia_database_keys,
         )
 
         get_response = get_vws_target(
-            target_id=target_id, vuforia_database_keys=vuforia_database_keys
-=======
-            target_id=target_id,
-            vuforia_database_keys=vuforia_database_keys,
-        )
-
-        get_response = get_vws_target(
-            target_id=target_id,
-            vuforia_database_keys=vuforia_database_keys,
->>>>>>> 8edf29bf
+            target_id=target_id,
+            vuforia_database_keys=vuforia_database_keys,
         )
 
         assert get_response.json()['status'] == TargetStatuses.SUCCESS.value
