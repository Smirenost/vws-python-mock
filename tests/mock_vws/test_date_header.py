--- conflicted
+++ resolved
@@ -15,10 +15,7 @@
 from mock_vws._constants import ResultCodes
 from tests.mock_vws.utils import (
     TargetAPIEndpoint,
-<<<<<<< HEAD
     assert_query_success,
-=======
->>>>>>> dd8d0965
     assert_vwq_failure,
     assert_vws_failure,
     assert_vws_response,
