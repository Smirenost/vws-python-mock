--- conflicted
+++ resolved
@@ -194,7 +194,6 @@
         )
 
         assert response.json()['status'] == TargetStatuses.FAILED.value
-<<<<<<< HEAD
 
     def test_success_status(
         self,
@@ -236,7 +235,5 @@
         )
 
         assert response.json()['status'] == TargetStatuses.SUCCESS.value
-=======
         # Tracking rating is 0 when status is 'failed'
-        assert response.json()['target_record']['tracking_rating'] == 0
->>>>>>> 506ad228
+        assert response.json()['target_record']['tracking_rating'] == 0