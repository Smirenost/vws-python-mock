--- conflicted
+++ resolved
@@ -126,12 +126,6 @@
             result_code=ResultCodes.FAIL,
         )
 
-<<<<<<< HEAD
-    @pytest.mark.parametrize('authorization_string', [
-        'VWS foobar:',
-        'VWS foobar',
-    ])
-=======
     @pytest.mark.parametrize(
         'authorization_string',
         [
@@ -139,7 +133,6 @@
             'VWS foobar',
         ],
     )
->>>>>>> 4625612c
     def test_missing_signature(
         self,
         endpoint: Endpoint,
@@ -153,15 +146,10 @@
 
         headers: Dict[str, Union[str, bytes]] = {
             **endpoint.prepared_request.headers,
-<<<<<<< HEAD
-            'Authorization': authorization_string,
-            'Date': date,
-=======
             'Authorization':
             authorization_string,
             'Date':
             date,
->>>>>>> 4625612c
         }
 
         endpoint.prepared_request.headers = CaseInsensitiveDict(data=headers)
@@ -178,22 +166,16 @@
                 status_code=codes.INTERNAL_SERVER_ERROR,
                 content_type='text/html; charset=ISO-8859-1',
             )
-<<<<<<< HEAD
-            # TODO
-            # assert response.text == 'Malformed authorization header.'
-=======
             current_parent = Path(__file__).parent
             resources = current_parent / 'resources'
             known_response = resources / 'query_out_of_bounds_response'
             assert response.text == known_response.read_text()
->>>>>>> 4625612c
             return
 
         assert_vws_failure(
             response=response,
             status_code=codes.BAD_REQUEST,
             result_code=ResultCodes.FAIL,
-<<<<<<< HEAD
         )
 
 
@@ -204,17 +186,17 @@
     """
     def test_bad_access_key_services(
         self,
-        vuforia_database_keys: VuforiaDatabase,
+        vuforia_database: VuforiaDatabase,
     ) -> None:
         """
         If the server access key given does not match any database, a
         ``Fail`` response is returned.
         """
-        keys = vuforia_database_keys
+        keys = vuforia_database
         keys.server_access_key = b'example'
         response = get_vws_target(
             target_id=uuid.uuid4().hex,
-            vuforia_database_keys=keys,
+            vuforia_database=keys,
         )
 
         assert_vws_failure(
@@ -225,19 +207,19 @@
 
     def test_bad_access_key_query(
         self,
-        vuforia_database_keys: VuforiaDatabase,
+        vuforia_database: VuforiaDatabase,
         high_quality_image: io.BytesIO,
     ) -> None:
         """
         If the client access key given is incorrect, an
         ``UNAUTHORIZED`` response is returned.
         """
-        vuforia_database_keys.client_access_key = b'example'
+        vuforia_database.client_access_key = b'example'
         image_content = high_quality_image.getvalue()
         body = {'image': ('image.jpeg', image_content, 'image/jpeg')}
 
         response = query(
-            vuforia_database_keys=vuforia_database_keys,
+            vuforia_database=vuforia_database,
             body=body,
         )
 
@@ -249,17 +231,17 @@
 
     def test_bad_secret_key_services(
         self,
-        vuforia_database_keys: VuforiaDatabase,
+        vuforia_database: VuforiaDatabase,
     ) -> None:
         """
         If the server secret key given is incorrect, an
         ``AuthenticationFailure`` response is returned.
         """
-        keys = vuforia_database_keys
+        keys = vuforia_database
         keys.server_secret_key = b'example'
         response = get_vws_target(
             target_id=uuid.uuid4().hex,
-            vuforia_database_keys=keys,
+            vuforia_database=keys,
         )
 
         assert_vws_failure(
@@ -270,19 +252,19 @@
 
     def test_bad_secret_key_query(
         self,
-        vuforia_database_keys: VuforiaDatabase,
+        vuforia_database: VuforiaDatabase,
         high_quality_image: io.BytesIO,
     ) -> None:
         """
         If the client secret key given is incorrect, an
         ``UNAUTHORIZED`` response is returned.
         """
-        vuforia_database_keys.client_secret_key = b'example'
+        vuforia_database.client_secret_key = b'example'
         image_content = high_quality_image.getvalue()
         body = {'image': ('image.jpeg', image_content, 'image/jpeg')}
 
         response = query(
-            vuforia_database_keys=vuforia_database_keys,
+            vuforia_database=vuforia_database,
             body=body,
         )
 
@@ -290,6 +272,4 @@
             response=response,
             status_code=codes.UNAUTHORIZED,
             content_type='application/json',
-=======
->>>>>>> 4625612c
         )