"""
Tests for the `Authorization` header.
"""

from pathlib import Path
from typing import Dict, Union
from urllib.parse import urlparse

import pytest
import requests
from requests import codes
from requests.structures import CaseInsensitiveDict

from mock_vws._constants import ResultCodes
from tests.mock_vws.utils import Endpoint
from tests.mock_vws.utils.assertions import (
    assert_vwq_failure,
    assert_vws_failure,
)
from tests.mock_vws.utils.authorization import rfc_1123_date


@pytest.mark.usefixtures('verify_mock_vuforia')
class TestAuthorizationHeader:
    """
    Tests for what happens when the `Authorization` header is not as expected.
    """

    def test_missing(self, endpoint: Endpoint) -> None:
        """
        An `UNAUTHORIZED` response is returned when no `Authorization` header
        is given.
        """
        date = rfc_1123_date()
        endpoint_headers = dict(endpoint.prepared_request.headers)

        headers: Dict[str, Union[str, bytes]] = {
            **endpoint_headers,
            'Date': date,
        }

        headers.pop('Authorization', None)

        endpoint.prepared_request.headers = CaseInsensitiveDict(data=headers)
        session = requests.Session()
        response = session.send(  # type: ignore
            request=endpoint.prepared_request,
        )

        url = str(endpoint.prepared_request.url)
        netloc = urlparse(url).netloc
        if netloc == 'cloudreco.vuforia.com':
            assert_vwq_failure(
                response=response,
                status_code=codes.UNAUTHORIZED,
                content_type='text/plain; charset=ISO-8859-1',
            )
            assert response.text == 'Authorization header missing.'
            return

        assert_vws_failure(
            response=response,
            status_code=codes.UNAUTHORIZED,
            result_code=ResultCodes.AUTHENTICATION_FAILURE,
        )


@pytest.mark.usefixtures('verify_mock_vuforia')
class TestMalformed:
    """
    Tests for passing a malformed ``Authorization`` header.
    """

    @pytest.mark.parametrize(
        'authorization_string',
        [
            'gibberish',
            'VWS',
            'VWS ',
        ],
    )
    def test_one_part(
        self,
        endpoint: Endpoint,
        authorization_string: str,
    ) -> None:
        """
<<<<<<< HEAD
    A valid authorization string is two "parts" when split on a space. When
    a string is given which is one "part", a ``BAD_REQUEST`` or
    ``UNAUTHORIZED`` response is returned.
=======
        A valid authorization string is two "parts" when split on a space. When
        a string is given which is one "part", a ``BAD_REQUEST`` or
        ``UNAUTHORIZED`` response is returned.
>>>>>>> b532f7d6
        """
        date = rfc_1123_date()

        headers: Dict[str, Union[str, bytes]] = {
            **endpoint.prepared_request.headers,
            'Authorization':
            authorization_string,
            'Date':
            date,
        }

        endpoint.prepared_request.headers = CaseInsensitiveDict(data=headers)
        session = requests.Session()
        response = session.send(  # type: ignore
            request=endpoint.prepared_request,
        )

        url = str(endpoint.prepared_request.url)
        netloc = urlparse(url).netloc
        if netloc == 'cloudreco.vuforia.com':
            assert_vwq_failure(
                response=response,
                status_code=codes.UNAUTHORIZED,
                content_type='text/plain; charset=ISO-8859-1',
            )
            assert response.text == 'Malformed authorization header.'
            return

        assert_vws_failure(
            response=response,
            status_code=codes.BAD_REQUEST,
            result_code=ResultCodes.FAIL,
        )

    @pytest.mark.parametrize('authorization_string', [
        'VWS foobar:',
        'VWS foobar',
    ])
    def test_missing_signature(
        self,
        endpoint: Endpoint,
        authorization_string: str,
    ) -> None:
        """
        If a signature is missing `Authorization` header is given, a
        ``BAD_REQUEST`` response is given.
        """
        date = rfc_1123_date()

        headers: Dict[str, Union[str, bytes]] = {
            **endpoint.prepared_request.headers,
            'Authorization': authorization_string,
            'Date': date,
        }

        endpoint.prepared_request.headers = CaseInsensitiveDict(data=headers)
        session = requests.Session()
        response = session.send(  # type: ignore
            request=endpoint.prepared_request,
        )

        url = str(endpoint.prepared_request.url)
        netloc = urlparse(url).netloc
        if netloc == 'cloudreco.vuforia.com':
            assert_vwq_failure(
                response=response,
                status_code=codes.INTERNAL_SERVER_ERROR,
                content_type='text/html; charset=ISO-8859-1',
            )
            current_parent = Path(__file__).parent
            resources = current_parent / 'resources'
            known_response = resources / 'query_out_of_bounds_response'
            assert response.text == known_response.read_text()
            return

        assert_vws_failure(
            response=response,
            status_code=codes.BAD_REQUEST,
            result_code=ResultCodes.FAIL,
        )<|MERGE_RESOLUTION|>--- conflicted
+++ resolved
@@ -85,15 +85,9 @@
         authorization_string: str,
     ) -> None:
         """
-<<<<<<< HEAD
-    A valid authorization string is two "parts" when split on a space. When
-    a string is given which is one "part", a ``BAD_REQUEST`` or
-    ``UNAUTHORIZED`` response is returned.
-=======
         A valid authorization string is two "parts" when split on a space. When
         a string is given which is one "part", a ``BAD_REQUEST`` or
         ``UNAUTHORIZED`` response is returned.
->>>>>>> b532f7d6
         """
         date = rfc_1123_date()
 
