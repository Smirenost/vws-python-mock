"""
Tests for the mock of the add target endpoint.
"""

import base64
import binascii
import io
from string import hexdigits
from typing import Any, Union

import pytest
from requests import Response, codes

from mock_vws._constants import ResultCodes
from tests.mock_vws.utils import (
    add_target_to_vws,
    delete_target,
    wait_for_target_processed,
)
from tests.mock_vws.utils.assertions import (
    assert_vws_failure,
    assert_vws_response,
)
from tests.mock_vws.utils.authorization import VuforiaDatabaseKeys


def assert_success(response: Response) -> None:
    """
    Assert that the given response is a success response for adding a
    target.

    Raises:
        AssertionError: The given response is not a valid success response
            for adding a target.
    """
    assert_vws_response(
        response=response,
        status_code=codes.CREATED,
        result_code=ResultCodes.TARGET_CREATED,
    )
    expected_keys = {'result_code', 'transaction_id', 'target_id'}
    assert response.json().keys() == expected_keys
    target_id = response.json()['target_id']
    assert len(target_id) == 32
    assert all(char in hexdigits for char in target_id)


@pytest.mark.usefixtures('verify_mock_vuforia')
class TestContentTypes:
    """
    Tests for the `Content-Type` header.
    """

    @pytest.mark.parametrize(
        'content_type',
        [
            # This is the documented required content type:
            'application/json',
            # Other content types also work.
            'other/content_type',
            '',
        ],
        ids=[
            'Documented Content-Type',
            'Undocumented Content-Type',
            'Empty',
        ],
    )
    def test_content_types(
        self,
        vuforia_database_keys: VuforiaDatabaseKeys,
        png_rgb: io.BytesIO,
        content_type: str,
    ) -> None:
        """
        Any `Content-Type` header is allowed.
        """
        image_data = png_rgb.read()
        image_data_encoded = base64.b64encode(image_data).decode('ascii')

        data = {
            'name': 'example',
            'width': 1,
            'image': image_data_encoded,
        }

        response = add_target_to_vws(
            vuforia_database_keys=vuforia_database_keys,
            data=data,
            content_type=content_type,
        )

        assert_success(response=response)


@pytest.mark.usefixtures('verify_mock_vuforia')
class TestMissingData:
    """
    Tests for giving incomplete data.
    """

    @pytest.mark.parametrize('data_to_remove', ['name', 'width', 'image'])
    def test_missing_data(
        self,
        vuforia_database_keys: VuforiaDatabaseKeys,
        png_rgb: io.BytesIO,
        data_to_remove: str,
    ) -> None:
        """
        `name`, `width` and `image` are all required.
        """
        image_data = png_rgb.read()
        image_data_encoded = base64.b64encode(image_data).decode('ascii')

        data = {
            'name': 'example_name',
            'width': 1,
            'image': image_data_encoded,
        }
        data.pop(data_to_remove)

        response = add_target_to_vws(
            vuforia_database_keys=vuforia_database_keys,
            data=data,
        )

        assert_vws_failure(
            response=response,
            status_code=codes.BAD_REQUEST,
            result_code=ResultCodes.FAIL,
        )


@pytest.mark.usefixtures('verify_mock_vuforia')
class TestWidth:
    """
    Tests for the target width field.
    """

    @pytest.mark.parametrize(
        'width',
        [-1, '10', None, 0],
        ids=['Negative', 'Wrong Type', 'None', 'Zero'],
    )
    def test_width_invalid(
        self,
        vuforia_database_keys: VuforiaDatabaseKeys,
        png_rgb: io.BytesIO,
        width: Any,
    ) -> None:
        """
        The width must be a number greater than zero.
        """
        image_data = png_rgb.read()
        image_data_encoded = base64.b64encode(image_data).decode('ascii')

        data = {
            'name': 'example_name',
            'width': width,
            'image': image_data_encoded,
        }

        response = add_target_to_vws(
            vuforia_database_keys=vuforia_database_keys,
            data=data,
        )

        assert_vws_failure(
            response=response,
            status_code=codes.BAD_REQUEST,
            result_code=ResultCodes.FAIL,
        )

    def test_width_valid(
        self,
        vuforia_database_keys: VuforiaDatabaseKeys,
        png_rgb: io.BytesIO,
    ) -> None:
        """
        Positive numbers are valid widths.
        """
        image_data = png_rgb.read()
        image_data_encoded = base64.b64encode(image_data).decode('ascii')

        data = {
            'name': 'example',
            'width': 0.01,
            'image': image_data_encoded,
        }

        response = add_target_to_vws(
            vuforia_database_keys=vuforia_database_keys,
            data=data,
            content_type='application/json',
        )

        assert_success(response=response)


@pytest.mark.usefixtures('verify_mock_vuforia')
class TestTargetName:
    """
    Tests for the target name field.
    """

    _MAX_CHAR_VALUE = 65535
    _MAX_NAME_LENGTH = 64

    @pytest.mark.parametrize(
        'name',
        [
            'á',
            # We test just below the max character value.
            # This is because targets with the max character value in their
            # names get stuck in the processing stage.
            chr(_MAX_CHAR_VALUE - 2),
            'a' * _MAX_NAME_LENGTH,
        ],
        ids=['Short name', 'Max char value', 'Long name'],
    )
    def test_name_valid(
        self,
        name: str,
        png_rgb: io.BytesIO,
        vuforia_database_keys: VuforiaDatabaseKeys,
    ) -> None:
        """
        Names between 1 and 64 characters in length are valid.
        """
        image_data = png_rgb.read()
        image_data_encoded = base64.b64encode(image_data).decode('ascii')

        data = {
            'name': name,
            'width': 1,
            'image': image_data_encoded,
        }

        response = add_target_to_vws(
            vuforia_database_keys=vuforia_database_keys,
            data=data,
            content_type='application/json',
        )

        assert_success(response=response)

    @pytest.mark.parametrize(
        'name,status_code',
        [
            (1, codes.BAD_REQUEST),
            ('', codes.BAD_REQUEST),
            ('a' * (_MAX_NAME_LENGTH + 1), codes.BAD_REQUEST),
            (None, codes.BAD_REQUEST),
            (chr(_MAX_CHAR_VALUE + 1), codes.INTERNAL_SERVER_ERROR),
            (
                chr(_MAX_CHAR_VALUE + 1) * (_MAX_NAME_LENGTH + 1),
                codes.BAD_REQUEST,
            ),
        ],
        ids=[
            'Wrong Type',
            'Empty',
            'Too Long',
            'None',
            'Bad char',
            'Bad char too long',
        ],
    )
    def test_name_invalid(
        self,
        name: str,
        png_rgb: io.BytesIO,
        vuforia_database_keys: VuforiaDatabaseKeys,
        status_code: int,
    ) -> None:
        """
        A target's name must be a string of length 0 < N < 65, with characters
        in a particular range.
        """
        image_data = png_rgb.read()
        image_data_encoded = base64.b64encode(image_data).decode('ascii')

        data = {
            'name': name,
            'width': 1,
            'image': image_data_encoded,
        }

        response = add_target_to_vws(
            vuforia_database_keys=vuforia_database_keys,
            data=data,
        )

        assert_vws_failure(
            response=response,
            status_code=status_code,
            result_code=ResultCodes.FAIL,
        )

    def test_existing_target_name(
        self,
        png_rgb: io.BytesIO,
        vuforia_database_keys: VuforiaDatabaseKeys,
    ) -> None:
        """
        Only one target can have a given name.
        """
        image_data = png_rgb.read()
        image_data_encoded = base64.b64encode(image_data).decode('ascii')

        data = {
            'name': 'example_name',
            'width': 1,
            'image': image_data_encoded,
        }

        add_target_to_vws(
            vuforia_database_keys=vuforia_database_keys,
            data=data,
        )

        response = add_target_to_vws(
            vuforia_database_keys=vuforia_database_keys,
            data=data,
        )

        assert_vws_failure(
            response=response,
            status_code=codes.FORBIDDEN,
            result_code=ResultCodes.TARGET_NAME_EXIST,
        )

    def test_deleted_existing_target_name(
        self,
        png_rgb: io.BytesIO,
        vuforia_database_keys: VuforiaDatabaseKeys,
    ) -> None:
        """
        A target can be added with the name of a deleted target.
        """
        image_data = png_rgb.read()
        image_data_encoded = base64.b64encode(image_data).decode('ascii')

        data = {
            'name': 'example_name',
            'width': 1,
            'image': image_data_encoded,
        }

        response = add_target_to_vws(
            vuforia_database_keys=vuforia_database_keys,
            data=data,
        )

        target_id = response.json()['target_id']

        wait_for_target_processed(
            vuforia_database_keys=vuforia_database_keys,
            target_id=target_id,
        )

        delete_target(
            vuforia_database_keys=vuforia_database_keys,
            target_id=target_id,
        )

        response = add_target_to_vws(
            vuforia_database_keys=vuforia_database_keys,
            data=data,
        )

        assert_success(response=response)


@pytest.mark.usefixtures('verify_mock_vuforia')
class TestImage:
    """
    Tests for the image parameter.

    The specification for images is documented in "Supported Images" on
    https://library.vuforia.com/articles/Training/Image-Target-Guide
    """

    def test_image_valid(
        self,
        vuforia_database_keys: VuforiaDatabaseKeys,
        image_file: io.BytesIO,
    ) -> None:
        """
        JPEG and PNG files in the RGB and greyscale color spaces are
        allowed. The image must be under a threshold.

        This threshold is documented as being 2 MB but it is actually
        slightly larger. See the `png_large` fixture for more details.
        """
        image_data = image_file.read()
        image_data_encoded = base64.b64encode(image_data).decode('ascii')

        data = {
            'name': 'example',
            'width': 1,
            'image': image_data_encoded,
        }

        response = add_target_to_vws(
            vuforia_database_keys=vuforia_database_keys,
            data=data,
            content_type='application/json',
        )

        assert_success(response=response)

    def test_bad_image_format_or_color_space(
        self,
        bad_image_file: io.BytesIO,
        vuforia_database_keys: VuforiaDatabaseKeys,
    ) -> None:
        """
        A `BAD_REQUEST` response is returned if an image which is not a JPEG
        or PNG file is given, or if the given image is not in the greyscale or
        RGB color space.
        """
        image_data = bad_image_file.read()
        image_data_encoded = base64.b64encode(image_data).decode('ascii')

        data = {
            'name': 'example_name',
            'width': 1,
            'image': image_data_encoded,
        }

        response = add_target_to_vws(
            vuforia_database_keys=vuforia_database_keys,
            data=data,
        )

        assert_vws_failure(
            response=response,
            status_code=codes.UNPROCESSABLE_ENTITY,
            result_code=ResultCodes.BAD_IMAGE,
        )

<<<<<<< HEAD
    def test_corrupted(
        self,
        vuforia_database_keys: VuforiaDatabaseKeys,
        png_rgb: io.BytesIO,
    ) -> None:
        """
        No error is returned when the given image is corrupted.
        """
        original_data = png_rgb.getvalue()
        corrupted_data = original_data.replace(b'IEND', b'\x00' + b'IEND')
        corrupted_file = io.BytesIO(corrupted_data)

        image_data = corrupted_file.read()
        image_data_encoded = base64.b64encode(image_data).decode('ascii')

        data = {
            'name': 'example_name',
            'width': 1,
            'image': image_data_encoded,
        }

        response = add_target_to_vws(
            vuforia_database_keys=vuforia_database_keys,
            data=data,
        )

        assert_success(response=response)

    def test_jpeg_too_large(
        self,
        vuforia_database_keys: VuforiaDatabaseKeys,
        png_large: io.BytesIO,
    ) -> None:
        """
        foobar todo update docstring
        An `ImageTooLarge` result is returned if the image is above a certain
        threshold.

        This threshold is documented as being 2 MB but it is actually
        slightly larger. See the `png_large` fixture for more details.
        """
        original_data = png_large.getvalue()
        longer_data = original_data.replace(b'IEND', b'\x00' + b'IEND')
        too_large_file = io.BytesIO(longer_data)

        image_data = too_large_file.read()
        image_data_encoded = base64.b64encode(image_data).decode('ascii')

        data = {
            'name': 'example_name',
            'width': 1,
            'image': image_data_encoded,
        }

        response = add_target_to_vws(
            vuforia_database_keys=vuforia_database_keys,
            data=data,
        )

        assert_vws_failure(
            response=response,
            status_code=codes.UNPROCESSABLE_ENTITY,
            result_code=ResultCodes.IMAGE_TOO_LARGE,
        )

    def test_png_too_large(
        self,
        vuforia_database_keys: VuforiaDatabaseKeys,
        png_large: io.BytesIO,
    ) -> None:
        """
        foobar todo update docstring
        An `ImageTooLarge` result is returned if the image is above a certain
        threshold.

        This threshold is documented as being 2 MB but it is actually
        slightly larger. See the `png_large` fixture for more details.
        """
        original_data = png_large.getvalue()
        longer_data = original_data.replace(b'IEND', b'\x00' + b'IEND')
        too_large_file = io.BytesIO(longer_data)

        image_data = too_large_file.read()
        image_data_encoded = base64.b64encode(image_data).decode('ascii')

        data = {
            'name': 'example_name',
            'width': 1,
            'image': image_data_encoded,
        }

        response = add_target_to_vws(
            vuforia_database_keys=vuforia_database_keys,
            data=data,
        )

        assert_vws_failure(
            response=response,
            status_code=codes.UNPROCESSABLE_ENTITY,
            result_code=ResultCodes.IMAGE_TOO_LARGE,
        )

    def test_corrupted_and_too_large(
=======
    def test_too_large_and_corrupted(
>>>>>>> a2a8f28c
        self,
        vuforia_database_keys: VuforiaDatabaseKeys,
        png_large: io.BytesIO,
    ) -> None:
        """
        foobar todo update docstring
        An `ImageTooLarge` result is returned if the image is above a certain
        threshold and is corrupted.

        This threshold is documented as being 2 MB but it is actually
        slightly larger. See the `png_large` fixture for more details.
        """
        original_data = png_large.getvalue()
        longer_data = original_data.replace(b'IEND', b'\x00' + b'IEND')
        too_large_file = io.BytesIO(longer_data)

        image_data = too_large_file.read()
        image_data_encoded = base64.b64encode(image_data).decode('ascii')

        data = {
            'name': 'example_name',
            'width': 1,
            'image': image_data_encoded,
        }

        response = add_target_to_vws(
            vuforia_database_keys=vuforia_database_keys,
            data=data,
        )

        assert_vws_failure(
            response=response,
            status_code=codes.UNPROCESSABLE_ENTITY,
            result_code=ResultCodes.IMAGE_TOO_LARGE,
        )

    def test_not_base64_encoded(
        self,
        vuforia_database_keys: VuforiaDatabaseKeys,
    ) -> None:
        """
        If the given image is not decodable as base64 data then a `Fail`
        result is returned.
        """
        not_base64_encoded = b'a'

        with pytest.raises(binascii.Error):
            base64.b64decode(not_base64_encoded)

        data = {
            'name': 'example_name',
            'width': 1,
            'image': str(not_base64_encoded),
        }

        response = add_target_to_vws(
            vuforia_database_keys=vuforia_database_keys,
            data=data,
        )

        assert_vws_failure(
            response=response,
            status_code=codes.UNPROCESSABLE_ENTITY,
            result_code=ResultCodes.FAIL,
        )

    def test_not_image(
        self,
        vuforia_database_keys: VuforiaDatabaseKeys,
    ) -> None:
        """
        If the given image is not an image file then a `BadImage` result is
        returned.
        """
        not_image_data = b'not_image_data'
        image_data_encoded = base64.b64encode(not_image_data).decode('ascii')

        data = {
            'name': 'example_name',
            'width': 1,
            'image': image_data_encoded,
        }

        response = add_target_to_vws(
            vuforia_database_keys=vuforia_database_keys,
            data=data,
        )

        assert_vws_failure(
            response=response,
            status_code=codes.UNPROCESSABLE_ENTITY,
            result_code=ResultCodes.BAD_IMAGE,
        )

    @pytest.mark.parametrize('invalid_type_image', [1, None])
    def test_invalid_type(
        self,
        invalid_type_image: Any,
        vuforia_database_keys: VuforiaDatabaseKeys,
    ) -> None:
        """
        If the given image is not a string, a `Fail` result is returned.
        """
        data = {
            'name': 'example_name',
            'width': 1,
            'image': invalid_type_image,
        }

        response = add_target_to_vws(
            vuforia_database_keys=vuforia_database_keys,
            data=data,
        )

        assert_vws_failure(
            response=response,
            status_code=codes.BAD_REQUEST,
            result_code=ResultCodes.FAIL,
        )


@pytest.mark.usefixtures('verify_mock_vuforia')
class TestActiveFlag:
    """
    Tests for the active flag parameter.
    """

    @pytest.mark.parametrize('active_flag', [True, False, None])
    def test_valid(
        self,
        active_flag: Union[bool, None],
        png_rgb: io.BytesIO,
        vuforia_database_keys: VuforiaDatabaseKeys,
    ) -> None:
        """
        Boolean values and NULL are valid active flags.
        """
        image_data = png_rgb.read()
        image_data_encoded = base64.b64encode(image_data).decode('ascii')
        content_type = 'application/json'

        data = {
            'name': 'example',
            'width': 1,
            'image': image_data_encoded,
            'active_flag': active_flag,
        }

        response = add_target_to_vws(
            vuforia_database_keys=vuforia_database_keys,
            data=data,
            content_type=content_type,
        )

        assert_success(response=response)

    def test_invalid(
        self,
        png_rgb: io.BytesIO,
        vuforia_database_keys: VuforiaDatabaseKeys,
    ) -> None:
        """
        Values which are not Boolean values or NULL are not valid active flags.
        """
        active_flag = 'string'
        image_data = png_rgb.read()
        image_data_encoded = base64.b64encode(image_data).decode('ascii')
        content_type = 'application/json'

        data = {
            'name': 'example',
            'width': 1,
            'image': image_data_encoded,
            'active_flag': active_flag,
        }

        response = add_target_to_vws(
            vuforia_database_keys=vuforia_database_keys,
            data=data,
            content_type=content_type,
        )

        assert_vws_failure(
            response=response,
            status_code=codes.BAD_REQUEST,
            result_code=ResultCodes.FAIL,
        )


@pytest.mark.usefixtures('verify_mock_vuforia')
class TestUnexpectedData:
    """
    Tests for passing data which is not mandatory or allowed to the endpoint.
    """

    def test_invalid_extra_data(
        self,
        vuforia_database_keys: VuforiaDatabaseKeys,
        png_rgb: io.BytesIO,
    ) -> None:
        """
        A `BAD_REQUEST` response is returned when unexpected data is given.
        """
        image_data = png_rgb.read()
        image_data_encoded = base64.b64encode(image_data).decode('ascii')

        data = {
            'name': 'example_name',
            'width': 1,
            'image': image_data_encoded,
            'extra_thing': 1,
        }

        response = add_target_to_vws(
            vuforia_database_keys=vuforia_database_keys,
            data=data,
        )

        assert_vws_failure(
            response=response,
            status_code=codes.BAD_REQUEST,
            result_code=ResultCodes.FAIL,
        )


@pytest.mark.usefixtures('verify_mock_vuforia')
class TestApplicationMetadata:
    """
    Tests for the application metadata parameter.
    """

    _MAX_METADATA_BYTES = 1024 * 1024 - 1

    @pytest.mark.parametrize(
        'metadata',
        [
            b'a',
            b'a' * _MAX_METADATA_BYTES,
        ],
        ids=['Short', 'Max length'],
    )
    def test_base64_encoded(
        self,
        vuforia_database_keys: VuforiaDatabaseKeys,
        png_rgb: io.BytesIO,
        metadata: bytes,
    ) -> None:
        """
        A base64 encoded string is valid application metadata.
        """
        image_data = png_rgb.read()
        image_data_encoded = base64.b64encode(image_data).decode('ascii')
        metadata_encoded = base64.b64encode(metadata).decode('ascii')

        data = {
            'name': 'example_name',
            'width': 1,
            'image': image_data_encoded,
            'application_metadata': metadata_encoded,
        }

        response = add_target_to_vws(
            vuforia_database_keys=vuforia_database_keys,
            data=data,
        )

        assert_success(response=response)

    def test_null(
        self,
        vuforia_database_keys: VuforiaDatabaseKeys,
        png_rgb: io.BytesIO,
    ) -> None:
        """
        NULL is valid application metadata.
        """
        image_data = png_rgb.read()
        image_data_encoded = base64.b64encode(image_data).decode('ascii')

        data = {
            'name': 'example_name',
            'width': 1,
            'image': image_data_encoded,
            'application_metadata': None,
        }

        response = add_target_to_vws(
            vuforia_database_keys=vuforia_database_keys,
            data=data,
        )

        assert_success(response=response)

    def test_invalid_type(
        self,
        vuforia_database_keys: VuforiaDatabaseKeys,
        png_rgb: io.BytesIO,
    ) -> None:
        """
        Values which are not a string or NULL are not valid application
        metadata.
        """
        image_data = png_rgb.read()
        image_data_encoded = base64.b64encode(image_data).decode('ascii')

        data = {
            'name': 'example_name',
            'width': 1,
            'image': image_data_encoded,
            'application_metadata': 1,
        }

        response = add_target_to_vws(
            vuforia_database_keys=vuforia_database_keys,
            data=data,
        )

        assert_vws_failure(
            response=response,
            status_code=codes.BAD_REQUEST,
            result_code=ResultCodes.FAIL,
        )

        assert_vws_failure(
            response=response,
            status_code=codes.BAD_REQUEST,
            result_code=ResultCodes.FAIL,
        )

    def test_not_base64_encoded(
        self,
        vuforia_database_keys: VuforiaDatabaseKeys,
        png_rgb: io.BytesIO,
    ) -> None:
        """
        A string which is not base64 encoded is not valid application metadata.
        """
        image_data = png_rgb.read()
        image_data_encoded = base64.b64encode(image_data).decode('ascii')

        not_base64_encoded = b'a'

        with pytest.raises(binascii.Error):
            base64.b64decode(not_base64_encoded)

        data = {
            'name': 'example_name',
            'width': 1,
            'image': image_data_encoded,
            'application_metadata': str(not_base64_encoded),
        }

        response = add_target_to_vws(
            vuforia_database_keys=vuforia_database_keys,
            data=data,
        )

        assert_vws_failure(
            response=response,
            status_code=codes.UNPROCESSABLE_ENTITY,
            result_code=ResultCodes.FAIL,
        )

    def test_metadata_too_large(
        self,
        vuforia_database_keys: VuforiaDatabaseKeys,
        png_rgb: io.BytesIO,
    ) -> None:
        """
        A base64 encoded string of greater than 1024 * 1024 bytes is too large
        for application metadata.
        """
        image_data = png_rgb.read()
        image_data_encoded = base64.b64encode(image_data).decode('ascii')
        metadata = b'a' * (self._MAX_METADATA_BYTES + 1)
        metadata_encoded = base64.b64encode(metadata).decode('ascii')

        data = {
            'name': 'example_name',
            'width': 1,
            'image': image_data_encoded,
            'application_metadata': metadata_encoded,
        }

        response = add_target_to_vws(
            vuforia_database_keys=vuforia_database_keys,
            data=data,
        )

        assert_vws_failure(
            response=response,
            status_code=codes.UNPROCESSABLE_ENTITY,
            result_code=ResultCodes.METADATA_TOO_LARGE,
        )


@pytest.mark.usefixtures('verify_mock_vuforia_inactive')
class TestInactiveProject:
    """
    Tests for inactive projects.
    """

    def test_inactive_project(
        self,
        inactive_database_keys: VuforiaDatabaseKeys,
        png_rgb: io.BytesIO,
    ) -> None:
        """
        If the project is inactive, a FORBIDDEN response is returned.
        """
        image_data = png_rgb.read()
        image_data_encoded = base64.b64encode(image_data).decode('ascii')

        data = {
            'name': 'example',
            'width': 1,
            'image': image_data_encoded,
        }

        response = add_target_to_vws(
            vuforia_database_keys=inactive_database_keys,
            data=data,
            content_type='application/json',
        )

        assert_vws_failure(
            response=response,
            status_code=codes.FORBIDDEN,
            result_code=ResultCodes.PROJECT_INACTIVE,
        )<|MERGE_RESOLUTION|>--- conflicted
+++ resolved
@@ -440,7 +440,6 @@
             result_code=ResultCodes.BAD_IMAGE,
         )
 
-<<<<<<< HEAD
     def test_corrupted(
         self,
         vuforia_database_keys: VuforiaDatabaseKeys,
@@ -543,10 +542,7 @@
             result_code=ResultCodes.IMAGE_TOO_LARGE,
         )
 
-    def test_corrupted_and_too_large(
-=======
     def test_too_large_and_corrupted(
->>>>>>> a2a8f28c
         self,
         vuforia_database_keys: VuforiaDatabaseKeys,
         png_large: io.BytesIO,
