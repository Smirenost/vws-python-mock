"""
Tests for the usage of the mock.
"""

import base64
import io
import socket
import time
from datetime import datetime, timedelta

import pytest
import requests
from requests.exceptions import MissingSchema
from requests_mock.exceptions import NoMockAddress

from mock_vws import MockVWS
from mock_vws._constants import TargetStatuses
from mock_vws.states import States
from tests.mock_vws.utils import (
    VuforiaDatabase,
    add_target_to_vws,
    delete_target,
    get_vws_target,
    query,
    rfc_1123_date,
    wait_for_target_processed,
)
from tests.mock_vws.utils.assertions import assert_query_success


def request_unmocked_address() -> None:
    """
    Make a request, using `requests` to an unmocked, free local address.

    Raises:
        requests.exceptions.ConnectionError: This is expected as there is
            nothing to connect to.
        requests_mock.exceptions.NoMockAddress: This request is being made in
            the context of a `requests_mock` mock which does not mock local
            addresses.
    """
    sock = socket.socket()
    sock.bind(('', 0))
    port = sock.getsockname()[1]
    sock.close()
    address = 'http://localhost:{free_port}'.format(free_port=port)
    requests.get(address)


def request_mocked_address() -> None:
    """
    Make a request, using `requests` to an address that is mocked by `MockVWS`.
    """
    requests.get(
        url='https://vws.vuforia.com/summary',
        headers={
            'Date': rfc_1123_date(),
            'Authorization': b'bad_auth_token',
        },
        data=b'',
    )


class TestRealHTTP:
    """
    Tests for making requests to mocked and unmocked addresses.
    """

    def test_default(self) -> None:
        """
        By default, the mock stops any requests made with `requests` to
        non-Vuforia addresses, but not to mocked Vuforia endpoints.
        """
        with MockVWS():
            with pytest.raises(NoMockAddress):
                request_unmocked_address()

            # No exception is raised when making a request to a mocked
            # endpoint.
            request_mocked_address()

        # The mocking stops when the context manager stops.
        with pytest.raises(requests.exceptions.ConnectionError):
            request_unmocked_address()

    def test_real_http(self) -> None:
        """
        When the `real_http` parameter given to the context manager is set to
        `True`, requests made to unmocked addresses are not stopped.
        """
        with MockVWS(real_http=True):
            with pytest.raises(requests.exceptions.ConnectionError):
                request_unmocked_address()


class TestProcessingTime:
    """
    Tests for the time taken to process targets in the mock.
    """

    def test_default(self, image_file_failed_state: io.BytesIO) -> None:
        """
        By default, targets in the mock take 0.5 seconds to be processed.
        """
        image_data = image_file_failed_state.read()
        image_data_encoded = base64.b64encode(image_data).decode('ascii')

        data = {
            'name': 'example',
            'width': 1,
            'image': image_data_encoded,
        }

        database = VuforiaDatabase()
        with MockVWS() as mock:
            mock.add_database(database=database)
            response = add_target_to_vws(
                vuforia_database=database,
                data=data,
            )

            target_id = response.json()['target_id']

            start_time = datetime.now()

            while True:
                response = get_vws_target(
                    vuforia_database=database,
                    target_id=target_id,
                )

                status = response.json()['status']
                if status != TargetStatuses.PROCESSING.value:
                    elapsed_time = datetime.now() - start_time
                    # There is a race condition in this test - if it starts to
                    # fail, maybe extend the acceptable range.
                    assert elapsed_time < timedelta(seconds=0.55)
                    assert elapsed_time > timedelta(seconds=0.49)
                    return

    def test_custom(self, image_file_failed_state: io.BytesIO) -> None:
        """
        It is possible to set a custom processing time.
        """
        image_data = image_file_failed_state.read()
        image_data_encoded = base64.b64encode(image_data).decode('ascii')

        data = {
            'name': 'example',
            'width': 1,
            'image': image_data_encoded,
        }

        database = VuforiaDatabase()
        with MockVWS(processing_time_seconds=0.1) as mock:
            mock.add_database(database=database)
            response = add_target_to_vws(
                vuforia_database=database,
                data=data,
            )

            target_id = response.json()['target_id']

            start_time = datetime.now()

            while True:
                response = get_vws_target(
                    vuforia_database=database,
                    target_id=target_id,
                )

                status = response.json()['status']
                if status != TargetStatuses.PROCESSING.value:
                    elapsed_time = datetime.now() - start_time
                    assert elapsed_time < timedelta(seconds=0.15)
                    assert elapsed_time > timedelta(seconds=0.09)
                    return


class TestDatabaseName:
    """
    Tests for the database name.
    """

    def test_default(self) -> None:
        """
        By default, the database has a random name.
        """
        database_details = VuforiaDatabase()
        other_database_details = VuforiaDatabase()
        assert (
            database_details.database_name !=
            other_database_details.database_name
        )

    def test_custom_name(self) -> None:
        """
        It is possible to set a custom database name.
        """
        database_details = VuforiaDatabase(database_name='foo')
        assert database_details.database_name == 'foo'


class TestCustomBaseURLs:
    """
    Tests for using custom base URLs.
    """

    def test_custom_base_vws_url(self) -> None:
        """
        It is possible to use a custom base VWS URL.
        """
        with MockVWS(
            base_vws_url='https://vuforia.vws.example.com',
            real_http=False,
        ):
            with pytest.raises(NoMockAddress):
                requests.get('https://vws.vuforia.com/summary')

            requests.get(url='https://vuforia.vws.example.com/summary')
            requests.post('https://cloudreco.vuforia.com/v1/query')

    def test_custom_base_vwq_url(self) -> None:
        """
        It is possible to use a custom base cloud recognition URL.
        """
        with MockVWS(
            base_vwq_url='https://vuforia.vwq.example.com',
            real_http=False,
        ):
            with pytest.raises(NoMockAddress):
                requests.post('https://cloudreco.vuforia.com/v1/query')

            requests.post(url='https://vuforia.vwq.example.com/v1/query')
            requests.get('https://vws.vuforia.com/summary')

    def test_no_scheme(self) -> None:
        """
        An error if raised if a URL is given with no scheme.
        """
        with pytest.raises(MissingSchema) as exc:
            MockVWS(base_vws_url='vuforia.vws.example.com')

        expected = (
            'Invalid URL "vuforia.vws.example.com": No scheme supplied. '
            'Perhaps you meant "https://vuforia.vws.example.com".'
        )
        assert str(exc.value) == expected
        with pytest.raises(MissingSchema) as exc:
            MockVWS(base_vwq_url='vuforia.vwq.example.com')
        expected = (
            'Invalid URL "vuforia.vwq.example.com": No scheme supplied. '
            'Perhaps you meant "https://vuforia.vwq.example.com".'
        )
        assert str(exc.value) == expected


def _add_and_delete_target(
    image: io.BytesIO,
    vuforia_database: VuforiaDatabase,
) -> None:
    """
    Add and delete a target with the given image.
    """
    image_content = image.getvalue()
    image_data_encoded = base64.b64encode(image_content).decode('ascii')
    add_target_data = {
        'name': 'example_name',
        'width': 1,
        'image': image_data_encoded,
    }
    response = add_target_to_vws(
        vuforia_database=vuforia_database,
        data=add_target_data,
    )

    target_id = response.json()['target_id']

    wait_for_target_processed(
        target_id=target_id,
        vuforia_database=vuforia_database,
    )

    delete_target(
        vuforia_database=vuforia_database,
        target_id=target_id,
    )


def _wait_for_deletion_recognized(
    image: io.BytesIO,
    vuforia_database: VuforiaDatabase,
) -> None:
    """
    Wait until the query endpoint "recognizes" the deletion of all targets with
    an image matching the given image.

    That is, wait until querying the given image does not return a result with
    targets.
    """
    image_content = image.getvalue()
    body = {'image': ('image.jpeg', image_content, 'image/jpeg')}

    while True:
        response = query(
            vuforia_database=vuforia_database,
            body=body,
        )

        try:
            assert_query_success(response=response)
        except AssertionError:
            # The response text for a 500 response is not consistent.
            # Therefore we only test for consistent features.
            assert 'Error 500 Server Error' in response.text
            assert 'HTTP ERROR 500' in response.text
            assert 'Problem accessing /v1/query' in response.text
            return

        assert not response.json()['results']
        return


def _wait_for_deletion_processed(
    image: io.BytesIO,
    vuforia_database: VuforiaDatabase,
) -> None:
    """
    Wait until the query endpoint "recognizes" the deletion of all targets with
    an image matching the given image.

    That is, wait until querying the given image returns a result with no
    targets.
    """
    _wait_for_deletion_recognized(
        image=image,
        vuforia_database=vuforia_database,
    )

    image_content = image.getvalue()
    body = {'image': ('image.jpeg', image_content, 'image/jpeg')}

    while True:
        response = query(
            vuforia_database=vuforia_database,
            body=body,
        )

        try:
            assert_query_success(response=response)
        except AssertionError:
            # The response text for a 500 response is not consistent.
            # Therefore we only test for consistent features.
            assert 'Error 500 Server Error' in response.text
            assert 'HTTP ERROR 500' in response.text
            assert 'Problem accessing /v1/query' in response.text
            time.sleep(0.05)
            continue

        return


class TestCustomQueryRecognizesDeletionSeconds:
<<<<<<< HEAD
    pass
=======
    """
    Tests for setting the amount of time after a target has been deleted
    until it is not recognized by the query endpoint.
    """

    def _recognize_deletion_seconds(
        self,
        high_quality_image: io.BytesIO,
        vuforia_database: VuforiaDatabase,
    ) -> float:
        """
        The number of seconds it takes for the query endpoint to recognize a
        deletion.
        """
        _add_and_delete_target(
            image=high_quality_image,
            vuforia_database=vuforia_database,
        )

        time_after_deletion = datetime.now()

        _wait_for_deletion_recognized(
            image=high_quality_image,
            vuforia_database=vuforia_database,
        )

        time_difference = datetime.now() - time_after_deletion
        return time_difference.total_seconds()

    def test_default(
        self,
        high_quality_image: io.BytesIO,
    ) -> None:
        """
        By default it takes zero seconds for the Query API on the mock to
        recognize that a target has been deleted.

        The real Query API takes between zero and two seconds.
        See ``test_query`` for more information.
        """
        database = VuforiaDatabase()
        with MockVWS() as mock:
            mock.add_database(database=database)
            recognize_deletion_seconds = self._recognize_deletion_seconds(
                high_quality_image=high_quality_image,
                vuforia_database=database,
            )

        expected = 0
        assert abs(expected - recognize_deletion_seconds) < 0.1
>>>>>>> 052cba04


class TestCustomQueryProcessDeletionSeconds:
    """
    Tests for setting the amount of time after a target has been deleted
    until it is not processed by the query endpoint.
    """

    def _process_deletion_seconds(
        self,
        high_quality_image: io.BytesIO,
        vuforia_database: VuforiaDatabase,
    ) -> float:
        """
        The number of seconds it takes for the query endpoint to process a
        deletion.
        """
        _add_and_delete_target(
            image=high_quality_image,
            vuforia_database=vuforia_database,
        )

        _wait_for_deletion_recognized(
            image=high_quality_image,
            vuforia_database=vuforia_database,
        )

        time_after_deletion_recognized = datetime.now()

        _wait_for_deletion_processed(
            image=high_quality_image,
            vuforia_database=vuforia_database,
        )

        time_difference = datetime.now() - time_after_deletion_recognized
        return time_difference.total_seconds()

    def test_default(
        self,
        high_quality_image: io.BytesIO,
    ) -> None:
        """
        By default it takes three seconds for the Query API on the mock to
        process that a target has been deleted.

        The real Query API takes between seven and thirty seconds.
        See ``test_query`` for more information.
        """
        database = VuforiaDatabase()
        with MockVWS() as mock:
            mock.add_database(database=database)
            process_deletion_seconds = self._process_deletion_seconds(
                high_quality_image=high_quality_image,
                vuforia_database=database,
            )

        expected = 3
        assert abs(expected - process_deletion_seconds) < 0.2

    def test_custom(
        self,
        high_quality_image: io.BytesIO,
    ) -> None:
        """
        It is possible to use set a custom amount of time that it takes for the
        Query API on the mock to process that a target has been deleted.
        """
        # We choose a low time for a quick test.
        query_processes_deletion = 0.1
        database = VuforiaDatabase()
        with MockVWS(
            query_processes_deletion_seconds=query_processes_deletion,
        ) as mock:
            mock.add_database(database=database)
            process_deletion_seconds = self._process_deletion_seconds(
                high_quality_image=high_quality_image,
                vuforia_database=database,
            )

        expected = query_processes_deletion
        assert abs(expected - process_deletion_seconds) < 0.2


class TestStates:
    """
    Tests for different mock states.
    """

    def test_repr(self) -> None:
        """
        Test for the representation of a ``State``.
        """
        assert repr(States.WORKING) == '<States.WORKING>'


class TestAddDatabase:
    """
    Tests for adding databases to the mock.
    """

    def test_duplicate_keys(self) -> None:
        """
        It is not possible to have multiple databases with matching keys.
        """
        with MockVWS() as mock:
            mock.add_database(database=VuforiaDatabase(server_access_key='1'))
            with pytest.raises(ValueError) as exc:
                mock.add_database(
                    database=VuforiaDatabase(server_access_key='1'),
                )

        expected_message = (
            'All server access keys must be unique. '
            'There is already a database with the server access key "1".'
        )
        assert str(exc.value) == expected_message

        with MockVWS() as mock:
            mock.add_database(database=VuforiaDatabase(server_secret_key='1'))
            with pytest.raises(ValueError) as exc:
                mock.add_database(
                    database=VuforiaDatabase(server_secret_key='1'),
                )

        expected_message = (
            'All server secret keys must be unique. '
            'There is already a database with the server secret key "1".'
        )
        assert str(exc.value) == expected_message

        with MockVWS() as mock:
            mock.add_database(database=VuforiaDatabase(client_access_key='1'))
            with pytest.raises(ValueError) as exc:
                mock.add_database(
                    database=VuforiaDatabase(client_access_key='1'),
                )

        expected_message = (
            'All client access keys must be unique. '
            'There is already a database with the client access key "1".'
        )
        assert str(exc.value) == expected_message

        with MockVWS() as mock:
            mock.add_database(database=VuforiaDatabase(client_secret_key='1'))
            with pytest.raises(ValueError) as exc:
                mock.add_database(
                    database=VuforiaDatabase(client_secret_key='1'),
                )

        expected_message = (
            'All client secret keys must be unique. '
            'There is already a database with the client secret key "1".'
        )
        assert str(exc.value) == expected_message<|MERGE_RESOLUTION|>--- conflicted
+++ resolved
@@ -361,9 +361,6 @@
 
 
 class TestCustomQueryRecognizesDeletionSeconds:
-<<<<<<< HEAD
-    pass
-=======
     """
     Tests for setting the amount of time after a target has been deleted
     until it is not recognized by the query endpoint.
@@ -414,7 +411,6 @@
 
         expected = 0
         assert abs(expected - recognize_deletion_seconds) < 0.1
->>>>>>> 052cba04
 
 
 class TestCustomQueryProcessDeletionSeconds:
