--- conflicted
+++ resolved
@@ -114,13 +114,6 @@
 
         assert result == expected
 
-<<<<<<< HEAD
-
-class TestFoo:
-
-    def test_foo(self):
-        foo()
-=======
     def test_example(self):
         """
         Test a successful example of creating an Authorization header.
@@ -136,4 +129,9 @@
         )
 
         assert result == b'VWS my_access_key:CetfV6Yl/3mSz/Xl0c+O1YjXKYg='
->>>>>>> ab5102c5
+
+
+class TestFoo:
+
+    def test_foo(self):
+        foo()