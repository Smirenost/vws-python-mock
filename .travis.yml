# This makes Travis CI use the container-based infrastructure which starts
# tests faster.
sudo: false

language: "python"

python:
  - "3.5"
  - "3.6"

addons:
  apt:
    packages:
    - "enchant"

before_install:
    - "pip install --upgrade pip setuptools"

install:
  - "pip install --upgrade --editable .[dev]"
  - "npm install -g markdownlint-cli"

cache: "pip"

before_script:
    # Run linters
    - "yapf --diff --parallel --recursive . |
        python -c 'import sys;
result = sys.stdin.read();
assert not result, result;
     ' ''
/"
    # Require 0 pyroma errors. It usually exits with status 0 on <= 8 errors.
    - "pyroma . |
        python -c 'import sys;
result = sys.stdin.read();
assert \"Final rating: 10/10\" in result, result;
      '
      "
    - "flake8 ."
    - "pylint src/vws"
    - "pylint src/mock_vws"
    # Less strict linting for tests.
    - "pylint --rcfile=tests-pylintrc tests"
    - "mypy src/ tests/"
    - "markdownlint --config .markdownlint.json README.md"
    # Check for uploaded secrets
    - "dodgy"
    # Make sure that imports are sorted as expected.
    - "isort --recursive --check-only"
    - "doc8 --config doc8.ini"
    # Build documentation HTML.
    - "make -C docs clean html"
    - "pydocstyle"
    # Create an environment file used by `pytest-envfiles`.
    # We don't add to this because we have environment variables set in the CI
    # config.
    - "touch vuforia_secrets.env"

script:
<<<<<<< HEAD
    # Only run the tests against the real Vuforia on one Python version.
    - "if [[ $TRAVIS_PYTHON_VERSION == 3.6 ]]; then pytest -vvv --cov=src --cov=tests; fi"
    - "if [[ $TRAVIS_PYTHON_VERSION != 3.6 ]]; then SKIP_REAL=1 pytest -vvv; fi"
=======
    - "pytest -vvv --cov=src --exitfirst --cov=tests"
>>>>>>> 88fe1fd3

after_success:
    - "coveralls"<|MERGE_RESOLUTION|>--- conflicted
+++ resolved
@@ -58,13 +58,9 @@
     - "touch vuforia_secrets.env"
 
 script:
-<<<<<<< HEAD
     # Only run the tests against the real Vuforia on one Python version.
-    - "if [[ $TRAVIS_PYTHON_VERSION == 3.6 ]]; then pytest -vvv --cov=src --cov=tests; fi"
-    - "if [[ $TRAVIS_PYTHON_VERSION != 3.6 ]]; then SKIP_REAL=1 pytest -vvv; fi"
-=======
-    - "pytest -vvv --cov=src --exitfirst --cov=tests"
->>>>>>> 88fe1fd3
+    - "if [[ $TRAVIS_PYTHON_VERSION == 3.6 ]]; then pytest --exitfirst -vvv --cov=src --cov=tests; fi"
+    - "if [[ $TRAVIS_PYTHON_VERSION != 3.6 ]]; then SKIP_REAL=1 pytest --exitfirst -vvv; fi"
 
 after_success:
     - "coveralls"