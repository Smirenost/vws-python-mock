"""
A fake implementation of the Vuforia Web Services API.

See
https://library.vuforia.com/articles/Solution/How-To-Use-the-Vuforia-Web-Services-API
"""

import base64
import datetime
import io
import random
import uuid
from typing import Any, Callable, Dict, List, Optional, Set, Tuple, Union

import pytz
import wrapt
from PIL import Image
from requests import codes
from requests_mock import DELETE, GET, POST, PUT
from requests_mock.request import _RequestObjectProxy
from requests_mock.response import _Context

from mock_vws._constants import ResultCodes, TargetStatuses
from mock_vws._database_matchers import get_database_matching_server_keys
from mock_vws._mock_common import Route, json_dump, set_content_length_header
from mock_vws.database import VuforiaDatabase

from ._services_validators import (
    validate_active_flag,
    validate_keys,
    validate_metadata_encoding,
    validate_metadata_size,
    validate_metadata_type,
    validate_name_characters_in_range,
    validate_name_length,
    validate_name_type,
    validate_not_invalid_json,
    validate_project_state,
    validate_width,
)
from ._services_validators.auth_validators import (
    validate_access_key_exists,
    validate_auth_header_exists,
    validate_auth_header_has_signature,
    validate_authorization,
)
from ._services_validators.content_length_validators import (
    validate_content_length_header,
)
from ._services_validators.content_type_validators import (
    validate_content_type_header_given,
)
from ._services_validators.date_validators import (
    validate_date_format,
    validate_date_header_given,
    validate_date_in_range,
)
from ._services_validators.image_validators import (
    validate_image_color_space,
    validate_image_data_type,
    validate_image_encoding,
    validate_image_format,
    validate_image_is_image,
    validate_image_size,
)
from .target import Target


@wrapt.decorator
def update_request_count(
    wrapped: Callable[..., str],
    instance: Any,
    args: Tuple[_RequestObjectProxy, _Context],
    kwargs: Dict,
) -> str:
    """
    Add to the request count.

    Args:
        wrapped: An endpoint function for `requests_mock`.
        instance: The class that the endpoint function is in.
        args: The arguments given to the endpoint function.
        kwargs: The keyword arguments given to the endpoint function.

    Returns:
        The result of calling the endpoint.
    """
    instance.request_count += 1
    return wrapped(*args, **kwargs)


@wrapt.decorator
def parse_target_id(
    wrapped: Callable[..., str],
    instance: 'MockVuforiaWebServicesAPI',
    args: Tuple[_RequestObjectProxy, _Context],
    kwargs: Dict,
) -> str:
    """
    Parse a target ID in a URL path and give the method a target argument.

    Args:
        wrapped: An endpoint function for `requests_mock`.
        instance: The class that the endpoint function is in.
        args: The arguments given to the endpoint function.
        kwargs: The keyword arguments given to the endpoint function.

    Returns:
        The result of calling the endpoint.
        If a target ID is given in the path then the wrapped function is given
        an extra argument - the matching target.
        A `NOT_FOUND` response if there is no matching target.
    """
    request, context = args

    split_path = request.path.split('/')

    if len(split_path) == 2:
        return wrapped(*args, **kwargs)

    target_id = split_path[-1]
    database = get_database_matching_server_keys(
        request=request,
        databases=instance.databases,
    )

    assert isinstance(database, VuforiaDatabase)

    try:
        [matching_target] = [
            target for target in database.targets
            if target.target_id == target_id and not target.delete_date
        ]
    except ValueError:
        body: Dict[str, str] = {
            'transaction_id': uuid.uuid4().hex,
            'result_code': ResultCodes.UNKNOWN_TARGET.value,
        }
        context.status_code = codes.NOT_FOUND
        return json_dump(body)

    new_args = args + (matching_target, )
    return wrapped(*new_args, **kwargs)


ROUTES = set([])


def route(
    path_pattern: str,
    http_methods: List[str],
    mandatory_keys: Optional[Set[str]] = None,
    optional_keys: Optional[Set[str]] = None,
) -> Callable[..., Callable]:
    """
    Register a decorated method so that it can be recognized as a route.

    Args:
        path_pattern: The end part of a URL pattern. E.g. `/targets` or
            `/targets/.+`.
        http_methods: HTTP methods that map to the route function.
        mandatory_keys: Keys required by the endpoint.
        optional_keys: Keys which are not required by the endpoint but which
            are allowed.
    """

    def decorator(method: Callable[..., str]) -> Callable[..., str]:
        """
        Register a decorated method so that it can be recognized as a route.

        Args:
            method: Method to register.

        Returns:
            The given `method` with multiple changes, including added
            validators.
        """
        ROUTES.add(
            Route(
                route_name=method.__name__,
                path_pattern=path_pattern,
                http_methods=http_methods,
            ),
        )

        key_validator = validate_keys(
            optional_keys=optional_keys or set([]),
            mandatory_keys=mandatory_keys or set([]),
        )

        # There is an undocumented difference in behavior between `/summary`
        # and other endpoints.
        if path_pattern == '/summary':
            decorators = [
                validate_authorization,
                key_validator,
                validate_not_invalid_json,
                validate_date_in_range,
                validate_date_format,
                validate_date_header_given,
            ]
        else:
            decorators = [
                parse_target_id,
                validate_project_state,
                validate_authorization,
                validate_metadata_size,
                validate_metadata_encoding,
                validate_metadata_type,
                validate_active_flag,
                validate_image_size,
                validate_image_color_space,
                validate_image_format,
                validate_image_is_image,
                validate_image_encoding,
                validate_image_data_type,
                validate_name_characters_in_range,
                validate_name_length,
                validate_name_type,
                validate_width,
                key_validator,
                validate_content_type_header_given,
                validate_date_in_range,
                validate_date_format,
                validate_date_header_given,
                validate_not_invalid_json,
            ]

        common_decorators = [
            validate_access_key_exists,
            validate_auth_header_has_signature,
            validate_auth_header_exists,
            set_content_length_header,
<<<<<<< HEAD
            # validate_content_length_header,
=======
            validate_content_length_header,
>>>>>>> 1acb0a9b
            update_request_count,
        ]

        for decorator in decorators + common_decorators:
            method = decorator(method)

        return method

    return decorator


class MockVuforiaWebServicesAPI:
    """
    A fake implementation of the Vuforia Web Services API.

    This implementation is tied to the implementation of `requests_mock`.
    """

    def __init__(
        self,
        processing_time_seconds: Union[int, float],
    ) -> None:
        """
        Args:
            processing_time_seconds: The number of seconds to process each
                image for. In the real Vuforia Web Services, this is not
                deterministic.

        Attributes:
            databases: Target databases.
            routes: The `Route`s to be used in the mock.
            request_count: The number of requests made to this API.
        """
        self.databases: List[VuforiaDatabase] = []
        self.routes: Set[Route] = ROUTES
        self._processing_time_seconds = processing_time_seconds
        self.request_count = 0

    @route(
        path_pattern='/targets',
        http_methods=[POST],
        mandatory_keys={'image', 'width', 'name'},
        optional_keys={'active_flag', 'application_metadata'},
    )
    def add_target(
        self,
        request: _RequestObjectProxy,
        context: _Context,
    ) -> str:
        """
        Add a target.

        Fake implementation of
        https://library.vuforia.com/articles/Solution/How-To-Use-the-Vuforia-Web-Services-API.html#How-To-Add-a-Target
        """
        name = request.json()['name']
        database = get_database_matching_server_keys(
            request=request,
            databases=self.databases,
        )

        assert isinstance(database, VuforiaDatabase)

        targets = (
            target for target in database.targets if not target.delete_date
        )
        if any(target.name == name for target in targets):
            context.status_code = codes.FORBIDDEN
            body = {
                'transaction_id': uuid.uuid4().hex,
                'result_code': ResultCodes.TARGET_NAME_EXIST.value,
            }
            return json_dump(body)

        active_flag = request.json().get('active_flag')
        if active_flag is None:
            active_flag = True

        image = request.json()['image']
        decoded = base64.b64decode(image)
        image_file = io.BytesIO(decoded)

        new_target = Target(
            name=request.json()['name'],
            width=request.json()['width'],
            image=image_file,
            active_flag=active_flag,
            processing_time_seconds=self._processing_time_seconds,
            application_metadata=request.json().get('application_metadata'),
        )
        database.targets.append(new_target)

        context.status_code = codes.CREATED
        body = {
            'transaction_id': uuid.uuid4().hex,
            'result_code': ResultCodes.TARGET_CREATED.value,
            'target_id': new_target.target_id,
        }
        return json_dump(body)

    @route(path_pattern='/targets/.+', http_methods=[DELETE])
    def delete_target(
        self,
        request: _RequestObjectProxy,  # pylint: disable=unused-argument
        context: _Context,
        target: Target,
    ) -> str:
        """
        Delete a target.

        Fake implementation of
        https://library.vuforia.com/articles/Solution/How-To-Use-the-Vuforia-Web-Services-API.html#How-To-Delete-a-Target
        """
        body: Dict[str, str] = {}

        if target.status == TargetStatuses.PROCESSING.value:
            context.status_code = codes.FORBIDDEN
            body = {
                'transaction_id': uuid.uuid4().hex,
                'result_code': ResultCodes.TARGET_STATUS_PROCESSING.value,
            }
            return json_dump(body)

        gmt = pytz.timezone('GMT')
        now = datetime.datetime.now(tz=gmt)
        target.delete_date = now

        body = {
            'transaction_id': uuid.uuid4().hex,
            'result_code': ResultCodes.SUCCESS.value,
        }
        return json_dump(body)

    @route(path_pattern='/summary', http_methods=[GET])
    def database_summary(
        self,
        request: _RequestObjectProxy,
        context: _Context,  # pylint: disable=unused-argument
    ) -> str:
        """
        Get a database summary report.

        Fake implementation of
        https://library.vuforia.com/articles/Solution/How-To-Use-the-Vuforia-Web-Services-API.html#How-To-Get-a-Database-Summary-Report
        """
        body: Dict[str, Union[str, int]] = {}

        database = get_database_matching_server_keys(
            request=request,
            databases=self.databases,
        )

        assert isinstance(database, VuforiaDatabase)
        active_images = len(
            [
                target for target in database.targets
                if target.status == TargetStatuses.SUCCESS.value
                and target.active_flag and not target.delete_date
            ],
        )

        failed_images = len(
            [
                target for target in database.targets
                if target.status == TargetStatuses.FAILED.value
                and not target.delete_date
            ],
        )

        inactive_images = len(
            [
                target for target in database.targets
                if target.status == TargetStatuses.SUCCESS.value
                and not target.active_flag and not target.delete_date
            ],
        )

        processing_images = len(
            [
                target for target in database.targets
                if target.status == TargetStatuses.PROCESSING.value
                and not target.delete_date
            ],
        )

        body = {
            'result_code': ResultCodes.SUCCESS.value,
            'transaction_id': uuid.uuid4().hex,
            'name': database.database_name,
            'active_images': active_images,
            'inactive_images': inactive_images,
            'failed_images': failed_images,
            'target_quota': 1000,
            'total_recos': 0,
            'current_month_recos': 0,
            'previous_month_recos': 0,
            'processing_images': processing_images,
            'reco_threshold': 1000,
            'request_quota': 100000,
            # We have ``self.request_count`` but Vuforia always shows 0.
            # This was not always the case.
            'request_usage': 0,
        }
        return json_dump(body)

    @route(path_pattern='/targets', http_methods=[GET])
    def target_list(
        self,
        request: _RequestObjectProxy,
        context: _Context,  # pylint: disable=unused-argument
    ) -> str:
        """
        Get a list of all targets.

        Fake implementation of
        https://library.vuforia.com/articles/Solution/How-To-Use-the-Vuforia-Web-Services-API.html#How-To-Get-a-Target-List-for-a-Cloud-Database
        """
        database = get_database_matching_server_keys(
            request=request,
            databases=self.databases,
        )

        assert isinstance(database, VuforiaDatabase)
        results = [
            target.target_id for target in database.targets
            if not target.delete_date
        ]

        body: Dict[str, Union[str, List[str]]] = {
            'transaction_id': uuid.uuid4().hex,
            'result_code': ResultCodes.SUCCESS.value,
            'results': results,
        }
        return json_dump(body)

    @route(path_pattern='/targets/.+', http_methods=[GET])
    def get_target(
        self,
        request: _RequestObjectProxy,  # pylint: disable=unused-argument
        context: _Context,  # pylint: disable=unused-argument
        target: Target,
    ) -> str:
        """
        Get details of a target.

        Fake implementation of
        https://library.vuforia.com/articles/Solution/How-To-Use-the-Vuforia-Web-Services-API.html#How-To-Retrieve-a-Target-Record
        """
        target_record = {
            'target_id': target.target_id,
            'active_flag': target.active_flag,
            'name': target.name,
            'width': target.width,
            'tracking_rating': target.tracking_rating,
            'reco_rating': target.reco_rating,
        }

        body = {
            'result_code': ResultCodes.SUCCESS.value,
            'transaction_id': uuid.uuid4().hex,
            'target_record': target_record,
            'status': target.status,
        }
        return json_dump(body)

    @route(path_pattern='/duplicates/.+', http_methods=[GET])
    def get_duplicates(
        self,
        request: _RequestObjectProxy,
        context: _Context,  # pylint: disable=unused-argument
        target: Target,
    ) -> str:
        """
        Get targets which may be considered duplicates of a given target.

        Fake implementation of
        https://library.vuforia.com/articles/Solution/How-To-Use-the-Vuforia-Web-Services-API.html#How-To-Check-for-Duplicate-Targets
        """
        database = get_database_matching_server_keys(
            request=request,
            databases=self.databases,
        )

        assert isinstance(database, VuforiaDatabase)
        other_targets = set(database.targets) - set([target])

        similar_targets: List[str] = [
            other.target_id for other in other_targets
            if Image.open(other.image) == Image.open(target.image) and
            TargetStatuses.FAILED.value not in (target.status, other.status)
            and TargetStatuses.PROCESSING.value != other.status
            and other.active_flag
        ]

        body = {
            'transaction_id': uuid.uuid4().hex,
            'result_code': ResultCodes.SUCCESS.value,
            'similar_targets': similar_targets,
        }

        return json_dump(body)

    @route(
        path_pattern='/targets/.+',
        http_methods=[PUT],
        optional_keys={
            'active_flag',
            'application_metadata',
            'image',
            'name',
            'width',
        },
    )
    def update_target(
        self,
        request: _RequestObjectProxy,
        context: _Context,
        target: Target,
    ) -> str:
        """
        Update a target.

        Fake implementation of
        https://library.vuforia.com/articles/Solution/How-To-Use-the-Vuforia-Web-Services-API.html#How-To-Update-a-Target
        """
        body: Dict[str, str] = {}
        database = get_database_matching_server_keys(
            request=request,
            databases=self.databases,
        )

        assert isinstance(database, VuforiaDatabase)

        if target.status != TargetStatuses.SUCCESS.value:
            context.status_code = codes.FORBIDDEN
            body = {
                'transaction_id': uuid.uuid4().hex,
                'result_code': ResultCodes.TARGET_STATUS_NOT_SUCCESS.value,
            }
            return json_dump(body)

        if 'width' in request.json():
            target.width = request.json()['width']

        if 'active_flag' in request.json():
            active_flag = request.json()['active_flag']
            if active_flag is None:
                body = {
                    'transaction_id': uuid.uuid4().hex,
                    'result_code': ResultCodes.FAIL.value,
                }
                context.status_code = codes.BAD_REQUEST
                return json_dump(body)
            target.active_flag = active_flag

        if 'application_metadata' in request.json():
            if request.json()['application_metadata'] is None:
                body = {
                    'transaction_id': uuid.uuid4().hex,
                    'result_code': ResultCodes.FAIL.value,
                }
                context.status_code = codes.BAD_REQUEST
                return json_dump(body)
            application_metadata = request.json()['application_metadata']
            target.application_metadata = application_metadata

        if 'name' in request.json():
            name = request.json()['name']
            other_targets = set(database.targets) - set([target])
            if any(
                other.name == name for other in other_targets
                if not other.delete_date
            ):
                context.status_code = codes.FORBIDDEN
                body = {
                    'transaction_id': uuid.uuid4().hex,
                    'result_code': ResultCodes.TARGET_NAME_EXIST.value,
                }
                return json_dump(body)
            target.name = name

        if 'image' in request.json():
            image = request.json()['image']
            decoded = base64.b64decode(image)
            image_file = io.BytesIO(decoded)
            target.image = image_file

        # In the real implementation, the tracking rating can stay the same.
        # However, for demonstration purposes, the tracking rating changes but
        # when the target is updated.
        available_values = list(set(range(6)) - set([target.tracking_rating]))
        target.processed_tracking_rating = random.choice(available_values)

        gmt = pytz.timezone('GMT')
        now = datetime.datetime.now(tz=gmt)
        target.last_modified_date = now

        body = {
            'result_code': ResultCodes.SUCCESS.value,
            'transaction_id': uuid.uuid4().hex,
        }
        return json_dump(body)

    @route(path_pattern='/summary/.+', http_methods=[GET])
    def target_summary(
        self,
        request: _RequestObjectProxy,
        context: _Context,  # pylint: disable=unused-argument
        target: Target,
    ) -> str:
        """
        Get a summary report for a target.

        Fake implementation of
        https://library.vuforia.com/articles/Solution/How-To-Use-the-Vuforia-Web-Services-API.html#How-To-Retrieve-a-Target-Summary-Report
        """
        database = get_database_matching_server_keys(
            request=request,
            databases=self.databases,
        )

        assert isinstance(database, VuforiaDatabase)
        body = {
            'status': target.status,
            'transaction_id': uuid.uuid4().hex,
            'result_code': ResultCodes.SUCCESS.value,
            'database_name': database.database_name,
            'target_name': target.name,
            'upload_date': target.upload_date.strftime('%Y-%m-%d'),
            'active_flag': target.active_flag,
            'tracking_rating': target.tracking_rating,
            'total_recos': 0,
            'current_month_recos': 0,
            'previous_month_recos': 0,
        }
        return json_dump(body)<|MERGE_RESOLUTION|>--- conflicted
+++ resolved
@@ -231,11 +231,7 @@
             validate_auth_header_has_signature,
             validate_auth_header_exists,
             set_content_length_header,
-<<<<<<< HEAD
-            # validate_content_length_header,
-=======
             validate_content_length_header,
->>>>>>> 1acb0a9b
             update_request_count,
         ]
 
