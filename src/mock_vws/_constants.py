"""
Constants used to make the VWS mock.
"""

from constantly import NamedConstant, Names


class States(Names):
    """
    Constants representing various web service states.
    """
<<<<<<< HEAD
    WORKING = NamedConstant()

    # A project is inactive if the license key has been deleted.
    PROJECT_INACTIVE = NamedConstant()
=======

    WORKING = NamedConstant()
>>>>>>> 05119e30
<|MERGE_RESOLUTION|>--- conflicted
+++ resolved
@@ -9,12 +9,8 @@
     """
     Constants representing various web service states.
     """
-<<<<<<< HEAD
+
     WORKING = NamedConstant()
 
     # A project is inactive if the license key has been deleted.
-    PROJECT_INACTIVE = NamedConstant()
-=======
-
-    WORKING = NamedConstant()
->>>>>>> 05119e30
+    PROJECT_INACTIVE = NamedConstant()