--- conflicted
+++ resolved
@@ -3,25 +3,15 @@
 """
 
 import uuid
-<<<<<<< HEAD
 from typing import Dict, List, Optional, Set, Union
-=======
 from dataclasses import dataclass, field
 from typing import Set
->>>>>>> e14ac38b
 
 from .states import States
 from .target import Target
 
 
-<<<<<<< HEAD
-# This would be simpler as a dataclass, but
-# https://github.com/agronholm/sphinx-autodoc-typehints/issues/123 blocks us
-# doing that.
-class VuforiaDatabase:
-=======
 def _random_hex() -> str:
->>>>>>> e14ac38b
     """
     Return a random hex value.
     """
@@ -34,15 +24,15 @@
     Credentials for VWS APIs.
     """
 
-<<<<<<< HEAD
-        self.server_access_key = server_access_key
-        self.server_secret_key = server_secret_key
-        self.client_access_key = client_access_key
-        self.client_secret_key = client_secret_key
-        self.database_name = database_name
-        self.targets: Set[Target] = set([])
-        self.state = state
+    database_name: str = field(default_factory=_random_hex)
+    server_access_key: str = field(default_factory=_random_hex)
+    server_secret_key: str = field(default_factory=_random_hex)
+    client_access_key: str = field(default_factory=_random_hex)
+    client_secret_key: str = field(default_factory=_random_hex)
+    targets: Set[Target] = field(default_factory=set, hash=False)
+    state: States = States.WORKING
 
+    # TODO use built in dataclass to dict feature?
     def to_dict(
         self,
     ) -> Dict[
@@ -61,13 +51,4 @@
             'client_secret_key': self.client_secret_key,
             'state_value': self.state.value,
             'targets': targets,
-        }
-=======
-    database_name: str = field(default_factory=_random_hex)
-    server_access_key: str = field(default_factory=_random_hex)
-    server_secret_key: str = field(default_factory=_random_hex)
-    client_access_key: str = field(default_factory=_random_hex)
-    client_secret_key: str = field(default_factory=_random_hex)
-    targets: Set[Target] = field(default_factory=set, hash=False)
-    state: States = States.WORKING
->>>>>>> e14ac38b
+        }