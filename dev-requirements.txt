autoflake==1.1
check-manifest==0.36
codecov==2.0.15 # Upload coverage data
dodgy==0.1.9  # Look for uploaded secrets
flake8==3.5.0  # Lint
<<<<<<< HEAD
flake8-quotes==0.13.0  # Require single quotes
freezegun==0.3.9  # Freeze time in tests
hypothesis==3.50.2  # Generate test cases
=======
flake8-quotes==0.14.0  # Require single quotes
freezegun==0.3.10  # Freeze time in tests
hypothesis==3.45.0  # Generate test cases
>>>>>>> 3e517361
isort==4.3.4  # Lint imports
mypy==0.570  # Type checking
pip_check_reqs==2.0.1
pydocstyle==2.1.1  # Lint docstrings
pyenchant==2.0.0  # Bindings for a spellchecking sytem
pylint==1.8.3  # Lint
pyroma==2.3  # Packaging best practices checker
pytest-cov==2.5.1  # Measure code coverage
pytest-envfiles==0.1.0  # Use files for environment variables for tests
pytest==3.4.2  # Test runners
timeout-decorator==0.4.0  # Decorate functions to time out.
vulture==0.26
yapf==0.21.0  # Automatic formatting for Python<|MERGE_RESOLUTION|>--- conflicted
+++ resolved
@@ -3,15 +3,9 @@
 codecov==2.0.15 # Upload coverage data
 dodgy==0.1.9  # Look for uploaded secrets
 flake8==3.5.0  # Lint
-<<<<<<< HEAD
-flake8-quotes==0.13.0  # Require single quotes
-freezegun==0.3.9  # Freeze time in tests
-hypothesis==3.50.2  # Generate test cases
-=======
 flake8-quotes==0.14.0  # Require single quotes
 freezegun==0.3.10  # Freeze time in tests
-hypothesis==3.45.0  # Generate test cases
->>>>>>> 3e517361
+hypothesis==3.50.2  # Generate test cases
 isort==4.3.4  # Lint imports
 mypy==0.570  # Type checking
 pip_check_reqs==2.0.1
