--- conflicted
+++ resolved
@@ -17,15 +17,9 @@
 pip_check_reqs==2.0.3
 pydocstyle==4.0.1  # Lint docstrings
 pyenchant==2.0.0  # Bindings for a spellchecking sytem
-<<<<<<< HEAD
-pygithub==1.43.8
+pygithub==1.44.1
 pylint==2.4.3  # Lint
-pyroma==2.5  # Packaging best practices checker
-=======
-pygithub==1.44.1
-pylint==2.4.2  # Lint
 pyroma==2.6  # Packaging best practices checker
->>>>>>> e0738819
 pytest-cov==2.8.1  # Measure code coverage
 pytest-envfiles==0.1.0  # Use files for environment variables for tests
 pytest==5.2.2  # Test runners
